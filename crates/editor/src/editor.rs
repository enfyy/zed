#![allow(rustdoc::private_intra_doc_links)]
//! This is the place where everything editor-related is stored (data-wise) and displayed (ui-wise).
//! The main point of interest in this crate is [`Editor`] type, which is used in every other Zed part as a user input element.
//! It comes in different flavors: single line, multiline and a fixed height one.
//!
//! Editor contains of multiple large submodules:
//! * [`element`] — the place where all rendering happens
//! * [`display_map`] - chunks up text in the editor into the logical blocks, establishes coordinates and mapping between each of them.
//!   Contains all metadata related to text transformations (folds, fake inlay text insertions, soft wraps, tab markup, etc.).
//! * [`inlay_hint_cache`] - is a storage of inlay hints out of LSP requests, responsible for querying LSP and updating `display_map`'s state accordingly.
//!
//! All other submodules and structs are mostly concerned with holding editor data about the way it displays current buffer region(s).
//!
//! If you're looking to improve Vim mode, you should check out Vim crate that wraps Editor and overrides its behaviour.
pub mod actions;
mod blink_manager;
pub mod display_map;
mod editor_settings;
mod element;
mod inlay_hint_cache;

mod debounced_delay;
mod git;
mod highlight_matching_bracket;
mod hover_links;
mod hover_popover;
mod inline_completion_provider;
pub mod items;
mod mouse_context_menu;
pub mod movement;
mod persistence;
mod rust_analyzer_ext;
pub mod scroll;
mod selections_collection;

#[cfg(test)]
mod editor_tests;
#[cfg(any(test, feature = "test-support"))]
pub mod test;
use ::git::diff::{DiffHunk, DiffHunkStatus};
use ::git::permalink::{build_permalink, BuildPermalinkParams};
pub(crate) use actions::*;
use aho_corasick::AhoCorasick;
use anyhow::{anyhow, Context as _, Result};
use blink_manager::BlinkManager;
use client::{Collaborator, ParticipantIndex};
use clock::ReplicaId;
use collections::{hash_map, BTreeMap, Bound, HashMap, HashSet, VecDeque};
use convert_case::{Case, Casing};
use debounced_delay::DebouncedDelay;
pub use display_map::DisplayPoint;
use display_map::*;
pub use editor_settings::EditorSettings;
use element::LineWithInvisibles;
pub use element::{
    CursorLayout, EditorElement, HighlightedRange, HighlightedRangeLine, PointForPosition,
};
use futures::FutureExt;
use fuzzy::{StringMatch, StringMatchCandidate};
use git::blame::GitBlame;
use git::diff_hunk_to_display;
use gpui::{
    div, impl_actions, point, prelude::*, px, relative, rems, size, uniform_list, Action,
    AnyElement, AppContext, AsyncWindowContext, AvailableSpace, BackgroundExecutor, Bounds,
    ClipboardItem, Context, DispatchPhase, ElementId, EventEmitter, FocusHandle, FocusableView,
    FontId, FontStyle, FontWeight, HighlightStyle, Hsla, InteractiveText, KeyContext, Model,
    MouseButton, PaintQuad, ParentElement, Pixels, Render, SharedString, Size, StrikethroughStyle,
    Styled, StyledText, Subscription, Task, TextStyle, UnderlineStyle, UniformListScrollHandle,
    View, ViewContext, ViewInputHandler, VisualContext, WeakView, WhiteSpace, WindowContext,
};
use highlight_matching_bracket::refresh_matching_bracket_highlights;
use hover_popover::{hide_hover, HoverState};
use inlay_hint_cache::{InlayHintCache, InlaySplice, InvalidationStrategy};
pub use inline_completion_provider::*;
pub use items::MAX_TAB_TITLE_LEN;
use itertools::Itertools;
use language::{
    char_kind,
    language_settings::{self, all_language_settings, InlayHintSettings},
    markdown, point_from_lsp, AutoindentMode, BracketPair, Buffer, Capability, CharKind, CodeLabel,
    CursorShape, Diagnostic, Documentation, IndentKind, IndentSize, Language, OffsetRangeExt,
    Point, Selection, SelectionGoal, TransactionId,
};

use hover_links::{HoverLink, HoveredLinkState, InlayHighlight};
use lsp::{DiagnosticSeverity, LanguageServerId};
use mouse_context_menu::MouseContextMenu;
use movement::TextLayoutDetails;
use multi_buffer::ToOffsetUtf16;
pub use multi_buffer::{
    Anchor, AnchorRangeExt, ExcerptId, ExcerptRange, MultiBuffer, MultiBufferSnapshot, ToOffset,
    ToPoint,
};
use ordered_float::OrderedFloat;
use parking_lot::{Mutex, RwLock};
use project::project_settings::{GitGutterSetting, ProjectSettings};
use project::{
    CodeAction, Completion, FormatTrigger, Item, Location, Project, ProjectPath, ProjectTransaction,
};
use rand::prelude::*;
use rpc::proto::*;
use scroll::{Autoscroll, OngoingScroll, ScrollAnchor, ScrollManager, ScrollbarAutoHide};
use selections_collection::{resolve_multiple, MutableSelectionsCollection, SelectionsCollection};
use serde::{Deserialize, Serialize};
use settings::{Settings, SettingsStore};
use smallvec::SmallVec;
use snippet::Snippet;
use std::ops::Not as _;
use std::{
    any::TypeId,
    borrow::Cow,
    cmp::{self, Ordering, Reverse},
    mem,
    num::NonZeroU32,
    ops::{ControlFlow, Deref, DerefMut, Range, RangeInclusive},
    path::Path,
    sync::Arc,
    time::{Duration, Instant},
};
pub use sum_tree::Bias;
use sum_tree::TreeMap;
use text::{BufferId, OffsetUtf16, Rope};
use theme::{
    observe_buffer_font_size_adjustment, ActiveTheme, PlayerColor, StatusColors, SyntaxTheme,
    ThemeColors, ThemeSettings,
};
use ui::{
    h_flex, prelude::*, ButtonSize, ButtonStyle, IconButton, IconName, IconSize, ListItem, Popover,
    Tooltip,
};
use util::{defer, maybe, post_inc, RangeExt, ResultExt, TryFutureExt};
use workspace::{
    item::ItemHandle, notifications::NotificationId, searchable::SearchEvent, ItemNavHistory,
    SplitDirection, TabBarPlacement, TabBarSettings, Toast, ViewId, Workspace, WorkspaceId,
};

use crate::hover_links::find_url;

pub const DEFAULT_MULTIBUFFER_CONTEXT: u32 = 2;
const CURSOR_BLINK_INTERVAL: Duration = Duration::from_millis(500);
const MAX_LINE_LEN: usize = 1024;
const MIN_NAVIGATION_HISTORY_ROW_DELTA: i64 = 10;
const MAX_SELECTION_HISTORY_LEN: usize = 1024;
pub(crate) const CURSORS_VISIBLE_FOR: Duration = Duration::from_millis(2000);
#[doc(hidden)]
pub const CODE_ACTIONS_DEBOUNCE_TIMEOUT: Duration = Duration::from_millis(250);
#[doc(hidden)]
pub const DOCUMENT_HIGHLIGHTS_DEBOUNCE_TIMEOUT: Duration = Duration::from_millis(75);

pub(crate) const FORMAT_TIMEOUT: Duration = Duration::from_secs(2);

pub fn render_parsed_markdown(
    element_id: impl Into<ElementId>,
    parsed: &language::ParsedMarkdown,
    editor_style: &EditorStyle,
    workspace: Option<WeakView<Workspace>>,
    cx: &mut WindowContext,
) -> InteractiveText {
    let code_span_background_color = cx
        .theme()
        .colors()
        .editor_document_highlight_read_background;

    let highlights = gpui::combine_highlights(
        parsed.highlights.iter().filter_map(|(range, highlight)| {
            let highlight = highlight.to_highlight_style(&editor_style.syntax)?;
            Some((range.clone(), highlight))
        }),
        parsed
            .regions
            .iter()
            .zip(&parsed.region_ranges)
            .filter_map(|(region, range)| {
                if region.code {
                    Some((
                        range.clone(),
                        HighlightStyle {
                            background_color: Some(code_span_background_color),
                            ..Default::default()
                        },
                    ))
                } else {
                    None
                }
            }),
    );

    let mut links = Vec::new();
    let mut link_ranges = Vec::new();
    for (range, region) in parsed.region_ranges.iter().zip(&parsed.regions) {
        if let Some(link) = region.link.clone() {
            links.push(link);
            link_ranges.push(range.clone());
        }
    }

    InteractiveText::new(
        element_id,
        StyledText::new(parsed.text.clone()).with_highlights(&editor_style.text, highlights),
    )
    .on_click(link_ranges, move |clicked_range_ix, cx| {
        match &links[clicked_range_ix] {
            markdown::Link::Web { url } => cx.open_url(url),
            markdown::Link::Path { path } => {
                if let Some(workspace) = &workspace {
                    _ = workspace.update(cx, |workspace, cx| {
                        workspace.open_abs_path(path.clone(), false, cx).detach();
                    });
                }
            }
        }
    })
}

#[derive(Clone, Copy, Debug, PartialEq, Eq, PartialOrd, Ord, Hash)]
pub(crate) enum InlayId {
    Suggestion(usize),
    Hint(usize),
}

impl InlayId {
    fn id(&self) -> usize {
        match self {
            Self::Suggestion(id) => *id,
            Self::Hint(id) => *id,
        }
    }
}

enum DocumentHighlightRead {}
enum DocumentHighlightWrite {}
enum InputComposition {}

#[derive(Copy, Clone, PartialEq, Eq)]
pub enum Direction {
    Prev,
    Next,
}

pub fn init_settings(cx: &mut AppContext) {
    EditorSettings::register(cx);
}

pub fn init(cx: &mut AppContext) {
    init_settings(cx);

    workspace::register_project_item::<Editor>(cx);
    workspace::register_followable_item::<Editor>(cx);
    workspace::register_deserializable_item::<Editor>(cx);
    cx.observe_new_views(
        |workspace: &mut Workspace, _cx: &mut ViewContext<Workspace>| {
            workspace.register_action(Editor::new_file);
            workspace.register_action(Editor::new_file_in_direction);
        },
    )
    .detach();

    cx.on_action(move |_: &workspace::NewFile, cx| {
        let app_state = workspace::AppState::global(cx);
        if let Some(app_state) = app_state.upgrade() {
            workspace::open_new(app_state, cx, |workspace, cx| {
                Editor::new_file(workspace, &Default::default(), cx)
            })
            .detach();
        }
    });
    cx.on_action(move |_: &workspace::NewWindow, cx| {
        let app_state = workspace::AppState::global(cx);
        if let Some(app_state) = app_state.upgrade() {
            workspace::open_new(app_state, cx, |workspace, cx| {
                Editor::new_file(workspace, &Default::default(), cx)
            })
            .detach();
        }
    });
}

trait InvalidationRegion {
    fn ranges(&self) -> &[Range<Anchor>];
}

#[derive(Clone, Debug, PartialEq)]
pub enum SelectPhase {
    Begin {
        position: DisplayPoint,
        add: bool,
        click_count: usize,
    },
    BeginColumnar {
        position: DisplayPoint,
        goal_column: u32,
    },
    Extend {
        position: DisplayPoint,
        click_count: usize,
    },
    Update {
        position: DisplayPoint,
        goal_column: u32,
        scroll_delta: gpui::Point<f32>,
    },
    End,
}

#[derive(Clone, Debug)]
pub enum SelectMode {
    Character,
    Word(Range<Anchor>),
    Line(Range<Anchor>),
    All,
}

#[derive(Copy, Clone, PartialEq, Eq, Debug)]
pub enum EditorMode {
    SingleLine,
    AutoHeight { max_lines: usize },
    Full,
}

#[derive(Clone, Debug)]
pub enum SoftWrap {
    None,
    EditorWidth,
    Column(u32),
}

#[derive(Clone)]
pub struct EditorStyle {
    pub background: Hsla,
    pub local_player: PlayerColor,
    pub text: TextStyle,
    pub scrollbar_width: Pixels,
    pub syntax: Arc<SyntaxTheme>,
    pub status: StatusColors,
    pub inlay_hints_style: HighlightStyle,
    pub suggestions_style: HighlightStyle,
}

impl Default for EditorStyle {
    fn default() -> Self {
        Self {
            background: Hsla::default(),
            local_player: PlayerColor::default(),
            text: TextStyle::default(),
            scrollbar_width: Pixels::default(),
            syntax: Default::default(),
            // HACK: Status colors don't have a real default.
            // We should look into removing the status colors from the editor
            // style and retrieve them directly from the theme.
            status: StatusColors::dark(),
            inlay_hints_style: HighlightStyle::default(),
            suggestions_style: HighlightStyle::default(),
        }
    }
}

type CompletionId = usize;

// type GetFieldEditorTheme = dyn Fn(&theme::Theme) -> theme::FieldEditor;
// type OverrideTextStyle = dyn Fn(&EditorStyle) -> Option<HighlightStyle>;

type BackgroundHighlight = (fn(&ThemeColors) -> Hsla, Arc<[Range<Anchor>]>);

struct ScrollbarMarkerState {
    scrollbar_size: Size<Pixels>,
    dirty: bool,
    markers: Arc<[PaintQuad]>,
    pending_refresh: Option<Task<Result<()>>>,
}

impl ScrollbarMarkerState {
    fn should_refresh(&self, scrollbar_size: Size<Pixels>) -> bool {
        self.pending_refresh.is_none() && (self.scrollbar_size != scrollbar_size || self.dirty)
    }
}

impl Default for ScrollbarMarkerState {
    fn default() -> Self {
        Self {
            scrollbar_size: Size::default(),
            dirty: false,
            markers: Arc::from([]),
            pending_refresh: None,
        }
    }
}

/// Zed's primary text input `View`, allowing users to edit a [`MultiBuffer`]
///
/// See the [module level documentation](self) for more information.
pub struct Editor {
    focus_handle: FocusHandle,
    /// The text buffer being edited
    buffer: Model<MultiBuffer>,
    /// Map of how text in the buffer should be displayed.
    /// Handles soft wraps, folds, fake inlay text insertions, etc.
    pub display_map: Model<DisplayMap>,
    pub selections: SelectionsCollection,
    pub scroll_manager: ScrollManager,
    columnar_selection_tail: Option<Anchor>,
    add_selections_state: Option<AddSelectionsState>,
    select_next_state: Option<SelectNextState>,
    select_prev_state: Option<SelectNextState>,
    selection_history: SelectionHistory,
    autoclose_regions: Vec<AutocloseRegion>,
    snippet_stack: InvalidationStack<SnippetState>,
    select_larger_syntax_node_stack: Vec<Box<[Selection<usize>]>>,
    ime_transaction: Option<TransactionId>,
    active_diagnostics: Option<ActiveDiagnosticGroup>,
    soft_wrap_mode_override: Option<language_settings::SoftWrap>,
    project: Option<Model<Project>>,
    completion_provider: Option<Box<dyn CompletionProvider>>,
    collaboration_hub: Option<Box<dyn CollaborationHub>>,
    blink_manager: Model<BlinkManager>,
    show_cursor_names: bool,
    hovered_cursors: HashMap<HoveredCursor, Task<()>>,
    pub show_local_selections: bool,
    mode: EditorMode,
    tab_bar_placement: TabBarPlacement,
    show_breadcrumbs: bool,
    show_gutter: bool,
    show_wrap_guides: Option<bool>,
    placeholder_text: Option<Arc<str>>,
    highlight_order: usize,
    highlighted_rows: HashMap<TypeId, Vec<(usize, Range<Anchor>, Hsla)>>,
    background_highlights: TreeMap<TypeId, BackgroundHighlight>,
    scrollbar_marker_state: ScrollbarMarkerState,
    nav_history: Option<ItemNavHistory>,
    context_menu: RwLock<Option<ContextMenu>>,
    mouse_context_menu: Option<MouseContextMenu>,
    completion_tasks: Vec<(CompletionId, Task<Option<()>>)>,
    find_all_references_task_sources: Vec<Anchor>,
    next_completion_id: CompletionId,
    completion_documentation_pre_resolve_debounce: DebouncedDelay,
    available_code_actions: Option<(Model<Buffer>, Arc<[CodeAction]>)>,
    code_actions_task: Option<Task<()>>,
    document_highlights_task: Option<Task<()>>,
    pending_rename: Option<RenameState>,
    searchable: bool,
    cursor_shape: CursorShape,
    collapse_matches: bool,
    autoindent_mode: Option<AutoindentMode>,
    workspace: Option<(WeakView<Workspace>, WorkspaceId)>,
    keymap_context_layers: BTreeMap<TypeId, KeyContext>,
    input_enabled: bool,
    use_modal_editing: bool,
    read_only: bool,
    leader_peer_id: Option<PeerId>,
    remote_id: Option<ViewId>,
    hover_state: HoverState,
    gutter_hovered: bool,
    hovered_link_state: Option<HoveredLinkState>,
    inline_completion_provider: Option<RegisteredInlineCompletionProvider>,
    active_inline_completion: Option<Inlay>,
    show_inline_completions: bool,
    inlay_hint_cache: InlayHintCache,
    next_inlay_id: usize,
    _subscriptions: Vec<Subscription>,
    pixel_position_of_newest_cursor: Option<gpui::Point<Pixels>>,
    gutter_width: Pixels,
    pub vim_replace_map: HashMap<Range<usize>, String>,
    style: Option<EditorStyle>,
    editor_actions: Vec<Box<dyn Fn(&mut ViewContext<Self>)>>,
    use_autoclose: bool,
    auto_replace_emoji_shortcode: bool,
    show_git_blame_gutter: bool,
    show_git_blame_inline: bool,
    show_git_blame_inline_delay_task: Option<Task<()>>,
    git_blame_inline_enabled: bool,
    blame: Option<Model<GitBlame>>,
    blame_subscription: Option<Subscription>,
    custom_context_menu: Option<
        Box<
            dyn 'static
                + Fn(&mut Self, DisplayPoint, &mut ViewContext<Self>) -> Option<View<ui::ContextMenu>>,
        >,
    >,
    last_bounds: Option<Bounds<Pixels>>,
    expect_bounds_change: Option<Bounds<Pixels>>,
}

#[derive(Clone)]
pub struct EditorSnapshot {
    pub mode: EditorMode,
    show_gutter: bool,
    render_git_blame_gutter: bool,
    pub display_snapshot: DisplaySnapshot,
    pub placeholder_text: Option<Arc<str>>,
    is_focused: bool,
    scroll_anchor: ScrollAnchor,
    ongoing_scroll: OngoingScroll,
}

const GIT_BLAME_GUTTER_WIDTH_CHARS: f32 = 53.;

pub struct GutterDimensions {
    pub left_padding: Pixels,
    pub right_padding: Pixels,
    pub width: Pixels,
    pub margin: Pixels,
    pub git_blame_entries_width: Option<Pixels>,
}

impl Default for GutterDimensions {
    fn default() -> Self {
        Self {
            left_padding: Pixels::ZERO,
            right_padding: Pixels::ZERO,
            width: Pixels::ZERO,
            margin: Pixels::ZERO,
            git_blame_entries_width: None,
        }
    }
}

#[derive(Debug)]
pub struct RemoteSelection {
    pub replica_id: ReplicaId,
    pub selection: Selection<Anchor>,
    pub cursor_shape: CursorShape,
    pub peer_id: PeerId,
    pub line_mode: bool,
    pub participant_index: Option<ParticipantIndex>,
    pub user_name: Option<SharedString>,
}

#[derive(Clone, Debug)]
struct SelectionHistoryEntry {
    selections: Arc<[Selection<Anchor>]>,
    select_next_state: Option<SelectNextState>,
    select_prev_state: Option<SelectNextState>,
    add_selections_state: Option<AddSelectionsState>,
}

enum SelectionHistoryMode {
    Normal,
    Undoing,
    Redoing,
}

#[derive(Clone, PartialEq, Eq, Hash)]
struct HoveredCursor {
    replica_id: u16,
    selection_id: usize,
}

impl Default for SelectionHistoryMode {
    fn default() -> Self {
        Self::Normal
    }
}

#[derive(Default)]
struct SelectionHistory {
    #[allow(clippy::type_complexity)]
    selections_by_transaction:
        HashMap<TransactionId, (Arc<[Selection<Anchor>]>, Option<Arc<[Selection<Anchor>]>>)>,
    mode: SelectionHistoryMode,
    undo_stack: VecDeque<SelectionHistoryEntry>,
    redo_stack: VecDeque<SelectionHistoryEntry>,
}

impl SelectionHistory {
    fn insert_transaction(
        &mut self,
        transaction_id: TransactionId,
        selections: Arc<[Selection<Anchor>]>,
    ) {
        self.selections_by_transaction
            .insert(transaction_id, (selections, None));
    }

    #[allow(clippy::type_complexity)]
    fn transaction(
        &self,
        transaction_id: TransactionId,
    ) -> Option<&(Arc<[Selection<Anchor>]>, Option<Arc<[Selection<Anchor>]>>)> {
        self.selections_by_transaction.get(&transaction_id)
    }

    #[allow(clippy::type_complexity)]
    fn transaction_mut(
        &mut self,
        transaction_id: TransactionId,
    ) -> Option<&mut (Arc<[Selection<Anchor>]>, Option<Arc<[Selection<Anchor>]>>)> {
        self.selections_by_transaction.get_mut(&transaction_id)
    }

    fn push(&mut self, entry: SelectionHistoryEntry) {
        if !entry.selections.is_empty() {
            match self.mode {
                SelectionHistoryMode::Normal => {
                    self.push_undo(entry);
                    self.redo_stack.clear();
                }
                SelectionHistoryMode::Undoing => self.push_redo(entry),
                SelectionHistoryMode::Redoing => self.push_undo(entry),
            }
        }
    }

    fn push_undo(&mut self, entry: SelectionHistoryEntry) {
        if self
            .undo_stack
            .back()
            .map_or(true, |e| e.selections != entry.selections)
        {
            self.undo_stack.push_back(entry);
            if self.undo_stack.len() > MAX_SELECTION_HISTORY_LEN {
                self.undo_stack.pop_front();
            }
        }
    }

    fn push_redo(&mut self, entry: SelectionHistoryEntry) {
        if self
            .redo_stack
            .back()
            .map_or(true, |e| e.selections != entry.selections)
        {
            self.redo_stack.push_back(entry);
            if self.redo_stack.len() > MAX_SELECTION_HISTORY_LEN {
                self.redo_stack.pop_front();
            }
        }
    }
}

#[derive(Clone, Debug)]
struct AddSelectionsState {
    above: bool,
    stack: Vec<usize>,
}

#[derive(Clone)]
struct SelectNextState {
    query: AhoCorasick,
    wordwise: bool,
    done: bool,
}

impl std::fmt::Debug for SelectNextState {
    fn fmt(&self, f: &mut std::fmt::Formatter<'_>) -> std::fmt::Result {
        f.debug_struct(std::any::type_name::<Self>())
            .field("wordwise", &self.wordwise)
            .field("done", &self.done)
            .finish()
    }
}

#[derive(Debug)]
struct AutocloseRegion {
    selection_id: usize,
    range: Range<Anchor>,
    pair: BracketPair,
}

#[derive(Debug)]
struct SnippetState {
    ranges: Vec<Vec<Range<Anchor>>>,
    active_index: usize,
}

#[doc(hidden)]
pub struct RenameState {
    pub range: Range<Anchor>,
    pub old_name: Arc<str>,
    pub editor: View<Editor>,
    block_id: BlockId,
}

struct InvalidationStack<T>(Vec<T>);

struct RegisteredInlineCompletionProvider {
    provider: Arc<dyn InlineCompletionProviderHandle>,
    _subscription: Subscription,
}

enum ContextMenu {
    Completions(CompletionsMenu),
    CodeActions(CodeActionsMenu),
}

impl ContextMenu {
    fn select_first(
        &mut self,
        project: Option<&Model<Project>>,
        cx: &mut ViewContext<Editor>,
    ) -> bool {
        if self.visible() {
            match self {
                ContextMenu::Completions(menu) => menu.select_first(project, cx),
                ContextMenu::CodeActions(menu) => menu.select_first(cx),
            }
            true
        } else {
            false
        }
    }

    fn select_prev(
        &mut self,
        project: Option<&Model<Project>>,
        cx: &mut ViewContext<Editor>,
    ) -> bool {
        if self.visible() {
            match self {
                ContextMenu::Completions(menu) => menu.select_prev(project, cx),
                ContextMenu::CodeActions(menu) => menu.select_prev(cx),
            }
            true
        } else {
            false
        }
    }

    fn select_next(
        &mut self,
        project: Option<&Model<Project>>,
        cx: &mut ViewContext<Editor>,
    ) -> bool {
        if self.visible() {
            match self {
                ContextMenu::Completions(menu) => menu.select_next(project, cx),
                ContextMenu::CodeActions(menu) => menu.select_next(cx),
            }
            true
        } else {
            false
        }
    }

    fn select_last(
        &mut self,
        project: Option<&Model<Project>>,
        cx: &mut ViewContext<Editor>,
    ) -> bool {
        if self.visible() {
            match self {
                ContextMenu::Completions(menu) => menu.select_last(project, cx),
                ContextMenu::CodeActions(menu) => menu.select_last(cx),
            }
            true
        } else {
            false
        }
    }

    fn visible(&self) -> bool {
        match self {
            ContextMenu::Completions(menu) => menu.visible(),
            ContextMenu::CodeActions(menu) => menu.visible(),
        }
    }

    fn render(
        &self,
        cursor_position: DisplayPoint,
        style: &EditorStyle,
        max_height: Pixels,
        workspace: Option<WeakView<Workspace>>,
        cx: &mut ViewContext<Editor>,
    ) -> (DisplayPoint, AnyElement) {
        match self {
            ContextMenu::Completions(menu) => (
                cursor_position,
                menu.render(style, max_height, workspace, cx),
            ),
            ContextMenu::CodeActions(menu) => menu.render(cursor_position, style, max_height, cx),
        }
    }
}

#[derive(Clone)]
struct CompletionsMenu {
    id: CompletionId,
    initial_position: Anchor,
    buffer: Model<Buffer>,
    completions: Arc<RwLock<Box<[Completion]>>>,
    match_candidates: Arc<[StringMatchCandidate]>,
    matches: Arc<[StringMatch]>,
    selected_item: usize,
    scroll_handle: UniformListScrollHandle,
    selected_completion_documentation_resolve_debounce: Arc<Mutex<DebouncedDelay>>,
}

impl CompletionsMenu {
    fn select_first(&mut self, project: Option<&Model<Project>>, cx: &mut ViewContext<Editor>) {
        self.selected_item = 0;
        self.scroll_handle.scroll_to_item(self.selected_item);
        self.attempt_resolve_selected_completion_documentation(project, cx);
        cx.notify();
    }

    fn select_prev(&mut self, project: Option<&Model<Project>>, cx: &mut ViewContext<Editor>) {
        if self.selected_item > 0 {
            self.selected_item -= 1;
        } else {
            self.selected_item = self.matches.len() - 1;
        }
        self.scroll_handle.scroll_to_item(self.selected_item);
        self.attempt_resolve_selected_completion_documentation(project, cx);
        cx.notify();
    }

    fn select_next(&mut self, project: Option<&Model<Project>>, cx: &mut ViewContext<Editor>) {
        if self.selected_item + 1 < self.matches.len() {
            self.selected_item += 1;
        } else {
            self.selected_item = 0;
        }
        self.scroll_handle.scroll_to_item(self.selected_item);
        self.attempt_resolve_selected_completion_documentation(project, cx);
        cx.notify();
    }

    fn select_last(&mut self, project: Option<&Model<Project>>, cx: &mut ViewContext<Editor>) {
        self.selected_item = self.matches.len() - 1;
        self.scroll_handle.scroll_to_item(self.selected_item);
        self.attempt_resolve_selected_completion_documentation(project, cx);
        cx.notify();
    }

    fn pre_resolve_completion_documentation(
        completions: Arc<RwLock<Box<[Completion]>>>,
        matches: Arc<[StringMatch]>,
        editor: &Editor,
        cx: &mut ViewContext<Editor>,
    ) -> Task<()> {
        let settings = EditorSettings::get_global(cx);
        if !settings.show_completion_documentation {
            return Task::ready(());
        }

        let Some(provider) = editor.completion_provider.as_ref() else {
            return Task::ready(());
        };

        let resolve_task = provider.resolve_completions(
            matches.iter().map(|m| m.candidate_id).collect(),
            completions.clone(),
            cx,
        );

        return cx.spawn(move |this, mut cx| async move {
            if let Some(true) = resolve_task.await.log_err() {
                this.update(&mut cx, |_, cx| cx.notify()).ok();
            }
        });
    }

    fn attempt_resolve_selected_completion_documentation(
        &mut self,
        project: Option<&Model<Project>>,
        cx: &mut ViewContext<Editor>,
    ) {
        let settings = EditorSettings::get_global(cx);
        if !settings.show_completion_documentation {
            return;
        }

        let completion_index = self.matches[self.selected_item].candidate_id;
        let Some(project) = project else {
            return;
        };

        let resolve_task = project.update(cx, |project, cx| {
            project.resolve_completions(vec![completion_index], self.completions.clone(), cx)
        });

        let delay_ms =
            EditorSettings::get_global(cx).completion_documentation_secondary_query_debounce;
        let delay = Duration::from_millis(delay_ms);

        self.selected_completion_documentation_resolve_debounce
            .lock()
            .fire_new(delay, cx, |_, cx| {
                cx.spawn(move |this, mut cx| async move {
                    if let Some(true) = resolve_task.await.log_err() {
                        this.update(&mut cx, |_, cx| cx.notify()).ok();
                    }
                })
            });
    }

    fn visible(&self) -> bool {
        !self.matches.is_empty()
    }

    fn render(
        &self,
        style: &EditorStyle,
        max_height: Pixels,
        workspace: Option<WeakView<Workspace>>,
        cx: &mut ViewContext<Editor>,
    ) -> AnyElement {
        let settings = EditorSettings::get_global(cx);
        let show_completion_documentation = settings.show_completion_documentation;

        let widest_completion_ix = self
            .matches
            .iter()
            .enumerate()
            .max_by_key(|(_, mat)| {
                let completions = self.completions.read();
                let completion = &completions[mat.candidate_id];
                let documentation = &completion.documentation;

                let mut len = completion.label.text.chars().count();
                if let Some(Documentation::SingleLine(text)) = documentation {
                    if show_completion_documentation {
                        len += text.chars().count();
                    }
                }

                len
            })
            .map(|(ix, _)| ix);

        let completions = self.completions.clone();
        let matches = self.matches.clone();
        let selected_item = self.selected_item;
        let style = style.clone();

        let multiline_docs = if show_completion_documentation {
            let mat = &self.matches[selected_item];
            let multiline_docs = match &self.completions.read()[mat.candidate_id].documentation {
                Some(Documentation::MultiLinePlainText(text)) => {
                    Some(div().child(SharedString::from(text.clone())))
                }
                Some(Documentation::MultiLineMarkdown(parsed)) if !parsed.text.is_empty() => {
                    Some(div().child(render_parsed_markdown(
                        "completions_markdown",
                        parsed,
                        &style,
                        workspace,
                        cx,
                    )))
                }
                _ => None,
            };
            multiline_docs.map(|div| {
                div.id("multiline_docs")
                    .max_h(max_height)
                    .flex_1()
                    .px_1p5()
                    .py_1()
                    .min_w(px(260.))
                    .max_w(px(640.))
                    .w(px(500.))
                    .overflow_y_scroll()
                    .occlude()
            })
        } else {
            None
        };

        let list = uniform_list(
            cx.view().clone(),
            "completions",
            matches.len(),
            move |_editor, range, cx| {
                let start_ix = range.start;
                let completions_guard = completions.read();

                matches[range]
                    .iter()
                    .enumerate()
                    .map(|(ix, mat)| {
                        let item_ix = start_ix + ix;
                        let candidate_id = mat.candidate_id;
                        let completion = &completions_guard[candidate_id];

                        let documentation = if show_completion_documentation {
                            &completion.documentation
                        } else {
                            &None
                        };

                        let highlights = gpui::combine_highlights(
                            mat.ranges().map(|range| (range, FontWeight::BOLD.into())),
                            styled_runs_for_code_label(&completion.label, &style.syntax).map(
                                |(range, mut highlight)| {
                                    // Ignore font weight for syntax highlighting, as we'll use it
                                    // for fuzzy matches.
                                    highlight.font_weight = None;

                                    if completion.lsp_completion.deprecated.unwrap_or(false) {
                                        highlight.strikethrough = Some(StrikethroughStyle {
                                            thickness: 1.0.into(),
                                            ..Default::default()
                                        });
                                        highlight.color = Some(cx.theme().colors().text_muted);
                                    }

                                    (range, highlight)
                                },
                            ),
                        );
                        let completion_label = StyledText::new(completion.label.text.clone())
                            .with_highlights(&style.text, highlights);
                        let documentation_label =
                            if let Some(Documentation::SingleLine(text)) = documentation {
                                if text.trim().is_empty() {
                                    None
                                } else {
                                    Some(
                                        h_flex().ml_4().child(
                                            Label::new(text.clone())
                                                .size(LabelSize::Small)
                                                .color(Color::Muted),
                                        ),
                                    )
                                }
                            } else {
                                None
                            };

                        div().min_w(px(220.)).max_w(px(540.)).child(
                            ListItem::new(mat.candidate_id)
                                .inset(true)
                                .selected(item_ix == selected_item)
                                .on_click(cx.listener(move |editor, _event, cx| {
                                    cx.stop_propagation();
                                    if let Some(task) = editor.confirm_completion(
                                        &ConfirmCompletion {
                                            item_ix: Some(item_ix),
                                        },
                                        cx,
                                    ) {
                                        task.detach_and_log_err(cx)
                                    }
                                }))
                                .child(h_flex().overflow_hidden().child(completion_label))
                                .end_slot::<Div>(documentation_label),
                        )
                    })
                    .collect()
            },
        )
        .occlude()
        .max_h(max_height)
        .track_scroll(self.scroll_handle.clone())
        .with_width_from_item(widest_completion_ix);

        Popover::new()
            .child(list)
            .when_some(multiline_docs, |popover, multiline_docs| {
                popover.aside(multiline_docs)
            })
            .into_any_element()
    }

    pub async fn filter(&mut self, query: Option<&str>, executor: BackgroundExecutor) {
        let mut matches = if let Some(query) = query {
            fuzzy::match_strings(
                &self.match_candidates,
                query,
                query.chars().any(|c| c.is_uppercase()),
                100,
                &Default::default(),
                executor,
            )
            .await
        } else {
            self.match_candidates
                .iter()
                .enumerate()
                .map(|(candidate_id, candidate)| StringMatch {
                    candidate_id,
                    score: Default::default(),
                    positions: Default::default(),
                    string: candidate.string.clone(),
                })
                .collect()
        };

        // Remove all candidates where the query's start does not match the start of any word in the candidate
        if let Some(query) = query {
            if let Some(query_start) = query.chars().next() {
                matches.retain(|string_match| {
                    split_words(&string_match.string).any(|word| {
                        // Check that the first codepoint of the word as lowercase matches the first
                        // codepoint of the query as lowercase
                        word.chars()
                            .flat_map(|codepoint| codepoint.to_lowercase())
                            .zip(query_start.to_lowercase())
                            .all(|(word_cp, query_cp)| word_cp == query_cp)
                    })
                });
            }
        }

        let completions = self.completions.read();
        matches.sort_unstable_by_key(|mat| {
            // We do want to strike a balance here between what the language server tells us
            // to sort by (the sort_text) and what are "obvious" good matches (i.e. when you type
            // `Creat` and there is a local variable called `CreateComponent`).
            // So what we do is: we bucket all matches into two buckets
            // - Strong matches
            // - Weak matches
            // Strong matches are the ones with a high fuzzy-matcher score (the "obvious" matches)
            // and the Weak matches are the rest.
            //
            // For the strong matches, we sort by the language-servers score first and for the weak
            // matches, we prefer our fuzzy finder first.
            //
            // The thinking behind that: it's useless to take the sort_text the language-server gives
            // us into account when it's obviously a bad match.

            #[derive(PartialEq, Eq, PartialOrd, Ord)]
            enum MatchScore<'a> {
                Strong {
                    sort_text: Option<&'a str>,
                    score: Reverse<OrderedFloat<f64>>,
                    sort_key: (usize, &'a str),
                },
                Weak {
                    score: Reverse<OrderedFloat<f64>>,
                    sort_text: Option<&'a str>,
                    sort_key: (usize, &'a str),
                },
            }

            let completion = &completions[mat.candidate_id];
            let sort_key = completion.sort_key();
            let sort_text = completion.lsp_completion.sort_text.as_deref();
            let score = Reverse(OrderedFloat(mat.score));

            if mat.score >= 0.2 {
                MatchScore::Strong {
                    sort_text,
                    score,
                    sort_key,
                }
            } else {
                MatchScore::Weak {
                    score,
                    sort_text,
                    sort_key,
                }
            }
        });

        for mat in &mut matches {
            let completion = &completions[mat.candidate_id];
            mat.string = completion.label.text.clone();
            for position in &mut mat.positions {
                *position += completion.label.filter_range.start;
            }
        }
        drop(completions);

        self.matches = matches.into();
        self.selected_item = 0;
    }
}

#[derive(Clone)]
struct CodeActionsMenu {
    actions: Arc<[CodeAction]>,
    buffer: Model<Buffer>,
    selected_item: usize,
    scroll_handle: UniformListScrollHandle,
    deployed_from_indicator: bool,
}

impl CodeActionsMenu {
    fn select_first(&mut self, cx: &mut ViewContext<Editor>) {
        self.selected_item = 0;
        self.scroll_handle.scroll_to_item(self.selected_item);
        cx.notify()
    }

    fn select_prev(&mut self, cx: &mut ViewContext<Editor>) {
        if self.selected_item > 0 {
            self.selected_item -= 1;
        } else {
            self.selected_item = self.actions.len() - 1;
        }
        self.scroll_handle.scroll_to_item(self.selected_item);
        cx.notify();
    }

    fn select_next(&mut self, cx: &mut ViewContext<Editor>) {
        if self.selected_item + 1 < self.actions.len() {
            self.selected_item += 1;
        } else {
            self.selected_item = 0;
        }
        self.scroll_handle.scroll_to_item(self.selected_item);
        cx.notify();
    }

    fn select_last(&mut self, cx: &mut ViewContext<Editor>) {
        self.selected_item = self.actions.len() - 1;
        self.scroll_handle.scroll_to_item(self.selected_item);
        cx.notify()
    }

    fn visible(&self) -> bool {
        !self.actions.is_empty()
    }

    fn render(
        &self,
        mut cursor_position: DisplayPoint,
        _style: &EditorStyle,
        max_height: Pixels,
        cx: &mut ViewContext<Editor>,
    ) -> (DisplayPoint, AnyElement) {
        let actions = self.actions.clone();
        let selected_item = self.selected_item;

        let element = uniform_list(
            cx.view().clone(),
            "code_actions_menu",
            self.actions.len(),
            move |_this, range, cx| {
                actions[range.clone()]
                    .iter()
                    .enumerate()
                    .map(|(ix, action)| {
                        let item_ix = range.start + ix;
                        let selected = selected_item == item_ix;
                        let colors = cx.theme().colors();
                        div()
                            .px_2()
                            .text_color(colors.text)
                            .when(selected, |style| {
                                style
                                    .bg(colors.element_active)
                                    .text_color(colors.text_accent)
                            })
                            .hover(|style| {
                                style
                                    .bg(colors.element_hover)
                                    .text_color(colors.text_accent)
                            })
                            .on_mouse_down(
                                MouseButton::Left,
                                cx.listener(move |editor, _, cx| {
                                    cx.stop_propagation();
                                    if let Some(task) = editor.confirm_code_action(
                                        &ConfirmCodeAction {
                                            item_ix: Some(item_ix),
                                        },
                                        cx,
                                    ) {
                                        task.detach_and_log_err(cx)
                                    }
                                }),
                            )
                            .whitespace_nowrap()
                            // TASK: It would be good to make lsp_action.title a SharedString to avoid allocating here.
                            .child(SharedString::from(action.lsp_action.title.clone()))
                    })
                    .collect()
            },
        )
        .elevation_1(cx)
        .px_2()
        .py_1()
        .max_h(max_height)
        .occlude()
        .track_scroll(self.scroll_handle.clone())
        .with_width_from_item(
            self.actions
                .iter()
                .enumerate()
                .max_by_key(|(_, action)| action.lsp_action.title.chars().count())
                .map(|(ix, _)| ix),
        )
        .into_any_element();

        if self.deployed_from_indicator {
            *cursor_position.column_mut() = 0;
        }

        (cursor_position, element)
    }
}

#[derive(Debug)]
struct ActiveDiagnosticGroup {
    primary_range: Range<Anchor>,
    primary_message: String,
    blocks: HashMap<BlockId, Diagnostic>,
    is_valid: bool,
}

#[derive(Serialize, Deserialize)]
pub struct ClipboardSelection {
    pub len: usize,
    pub is_entire_line: bool,
    pub first_line_indent: u32,
}

#[derive(Debug)]
pub(crate) struct NavigationData {
    cursor_anchor: Anchor,
    cursor_position: Point,
    scroll_anchor: ScrollAnchor,
    scroll_top_row: u32,
}

enum GotoDefinitionKind {
    Symbol,
    Type,
    Implementation,
}

#[derive(Debug, Clone)]
enum InlayHintRefreshReason {
    Toggle(bool),
    SettingsChange(InlayHintSettings),
    NewLinesShown,
    BufferEdited(HashSet<Arc<Language>>),
    RefreshRequested,
    ExcerptsRemoved(Vec<ExcerptId>),
}

impl InlayHintRefreshReason {
    fn description(&self) -> &'static str {
        match self {
            Self::Toggle(_) => "toggle",
            Self::SettingsChange(_) => "settings change",
            Self::NewLinesShown => "new lines shown",
            Self::BufferEdited(_) => "buffer edited",
            Self::RefreshRequested => "refresh requested",
            Self::ExcerptsRemoved(_) => "excerpts removed",
        }
    }
}

impl Editor {
    pub fn single_line(cx: &mut ViewContext<Self>) -> Self {
        let buffer = cx.new_model(|cx| Buffer::local("", cx));
        let buffer = cx.new_model(|cx| MultiBuffer::singleton(buffer, cx));
        Self::new(EditorMode::SingleLine, buffer, None, cx)
    }

    pub fn multi_line(cx: &mut ViewContext<Self>) -> Self {
        let buffer = cx.new_model(|cx| Buffer::local("", cx));
        let buffer = cx.new_model(|cx| MultiBuffer::singleton(buffer, cx));
        Self::new(EditorMode::Full, buffer, None, cx)
    }

    pub fn auto_height(max_lines: usize, cx: &mut ViewContext<Self>) -> Self {
        let buffer = cx.new_model(|cx| Buffer::local("", cx));
        let buffer = cx.new_model(|cx| MultiBuffer::singleton(buffer, cx));
        Self::new(EditorMode::AutoHeight { max_lines }, buffer, None, cx)
    }

    pub fn for_buffer(
        buffer: Model<Buffer>,
        project: Option<Model<Project>>,
        cx: &mut ViewContext<Self>,
    ) -> Self {
        let buffer = cx.new_model(|cx| MultiBuffer::singleton(buffer, cx));
        Self::new(EditorMode::Full, buffer, project, cx)
    }

    pub fn for_multibuffer(
        buffer: Model<MultiBuffer>,
        project: Option<Model<Project>>,
        cx: &mut ViewContext<Self>,
    ) -> Self {
        Self::new(EditorMode::Full, buffer, project, cx)
    }

    pub fn clone(&self, cx: &mut ViewContext<Self>) -> Self {
        let mut clone = Self::new(self.mode, self.buffer.clone(), self.project.clone(), cx);
        self.display_map.update(cx, |display_map, cx| {
            let snapshot = display_map.snapshot(cx);
            clone.display_map.update(cx, |display_map, cx| {
                display_map.set_state(&snapshot, cx);
            });
        });
        clone.selections.clone_state(&self.selections);
        clone.scroll_manager.clone_state(&self.scroll_manager);
        clone.searchable = self.searchable;
        clone
    }

    fn new(
        mode: EditorMode,
        buffer: Model<MultiBuffer>,
        project: Option<Model<Project>>,
        cx: &mut ViewContext<Self>,
    ) -> Self {
        let style = cx.text_style();
        let font_size = style.font_size.to_pixels(cx.rem_size());
        let display_map = cx.new_model(|cx| {
            DisplayMap::new(buffer.clone(), style.font(), font_size, None, 2, 1, cx)
        });

        let selections = SelectionsCollection::new(display_map.clone(), buffer.clone());

        let blink_manager = cx.new_model(|cx| BlinkManager::new(CURSOR_BLINK_INTERVAL, cx));

        let soft_wrap_mode_override =
            (mode == EditorMode::SingleLine).then(|| language_settings::SoftWrap::None);

        let mut project_subscriptions = Vec::new();
        if mode == EditorMode::Full {
            if let Some(project) = project.as_ref() {
                if buffer.read(cx).is_singleton() {
                    project_subscriptions.push(cx.observe(project, |_, _, cx| {
                        cx.emit(EditorEvent::TitleChanged);
                    }));
                }
                project_subscriptions.push(cx.subscribe(project, |editor, _, event, cx| {
                    if let project::Event::RefreshInlayHints = event {
                        editor.refresh_inlay_hints(InlayHintRefreshReason::RefreshRequested, cx);
                    };
                }));
            }
        }

        let inlay_hint_settings = inlay_hint_settings(
            selections.newest_anchor().head(),
            &buffer.read(cx).snapshot(cx),
            cx,
        );

        let focus_handle = cx.focus_handle();
        cx.on_focus(&focus_handle, Self::handle_focus).detach();
        cx.on_blur(&focus_handle, Self::handle_blur).detach();

        let mut this = Self {
            focus_handle,
            buffer: buffer.clone(),
            display_map: display_map.clone(),
            selections,
            scroll_manager: ScrollManager::new(cx),
            columnar_selection_tail: None,
            add_selections_state: None,
            select_next_state: None,
            select_prev_state: None,
            selection_history: Default::default(),
            autoclose_regions: Default::default(),
            snippet_stack: Default::default(),
            select_larger_syntax_node_stack: Vec::new(),
            ime_transaction: Default::default(),
            active_diagnostics: None,
            soft_wrap_mode_override,
            completion_provider: project.clone().map(|project| Box::new(project) as _),
            collaboration_hub: project.clone().map(|project| Box::new(project) as _),
            project,
            blink_manager: blink_manager.clone(),
            show_local_selections: true,
            mode,
            tab_bar_placement: TabBarSettings::get_global(cx).placement,
            show_breadcrumbs: EditorSettings::get_global(cx).toolbar.breadcrumbs,
            show_gutter: mode == EditorMode::Full,
            show_wrap_guides: None,
            placeholder_text: None,
            highlight_order: 0,
            highlighted_rows: HashMap::default(),
            background_highlights: Default::default(),
            scrollbar_marker_state: ScrollbarMarkerState::default(),
            nav_history: None,
            context_menu: RwLock::new(None),
            mouse_context_menu: None,
            completion_tasks: Default::default(),
            find_all_references_task_sources: Vec::new(),
            next_completion_id: 0,
            completion_documentation_pre_resolve_debounce: DebouncedDelay::new(),
            next_inlay_id: 0,
            available_code_actions: Default::default(),
            code_actions_task: Default::default(),
            document_highlights_task: Default::default(),
            pending_rename: Default::default(),
            searchable: true,
            cursor_shape: Default::default(),
            autoindent_mode: Some(AutoindentMode::EachLine),
            collapse_matches: false,
            workspace: None,
            keymap_context_layers: Default::default(),
            input_enabled: true,
            use_modal_editing: mode == EditorMode::Full,
            read_only: false,
            use_autoclose: true,
            auto_replace_emoji_shortcode: false,
            leader_peer_id: None,
            remote_id: None,
            hover_state: Default::default(),
            hovered_link_state: Default::default(),
            inline_completion_provider: None,
            active_inline_completion: None,
            inlay_hint_cache: InlayHintCache::new(inlay_hint_settings),
            gutter_hovered: false,
            pixel_position_of_newest_cursor: None,
            last_bounds: None,
            expect_bounds_change: None,
            gutter_width: Default::default(),
            style: None,
            show_cursor_names: false,
            hovered_cursors: Default::default(),
            editor_actions: Default::default(),
            vim_replace_map: Default::default(),
            show_inline_completions: mode == EditorMode::Full,
            custom_context_menu: None,
            show_git_blame_gutter: false,
            show_git_blame_inline: false,
            show_git_blame_inline_delay_task: None,
            git_blame_inline_enabled: ProjectSettings::get_global(cx).git.inline_blame_enabled(),
            blame: None,
            blame_subscription: None,
            _subscriptions: vec![
                cx.observe(&buffer, Self::on_buffer_changed),
                cx.subscribe(&buffer, Self::on_buffer_event),
                cx.observe(&display_map, Self::on_display_map_changed),
                cx.observe(&blink_manager, |_, _, cx| cx.notify()),
                cx.observe_global::<SettingsStore>(Self::settings_changed),
                observe_buffer_font_size_adjustment(cx, |_, cx| cx.notify()),
                cx.observe_window_activation(|editor, cx| {
                    let active = cx.is_window_active();
                    editor.blink_manager.update(cx, |blink_manager, cx| {
                        if active {
                            blink_manager.enable(cx);
                        } else {
                            blink_manager.show_cursor(cx);
                            blink_manager.disable(cx);
                        }
                    });
                }),
            ],
        };

        this._subscriptions.extend(project_subscriptions);

        this.end_selection(cx);
        this.scroll_manager.show_scrollbar(cx);

        if mode == EditorMode::Full {
            let should_auto_hide_scrollbars = cx.should_auto_hide_scrollbars();
            cx.set_global(ScrollbarAutoHide(should_auto_hide_scrollbars));

            if this.git_blame_inline_enabled {
                this.git_blame_inline_enabled = true;
                this.start_git_blame_inline(false, cx);
            }
        }

        this.report_editor_event("open", None, cx);
        this
    }

    fn key_context(&self, cx: &AppContext) -> KeyContext {
        let mut key_context = KeyContext::default();
        key_context.add("Editor");
        let mode = match self.mode {
            EditorMode::SingleLine => "single_line",
            EditorMode::AutoHeight { .. } => "auto_height",
            EditorMode::Full => "full",
        };
        key_context.set("mode", mode);
        if self.pending_rename.is_some() {
            key_context.add("renaming");
        }
        if self.context_menu_visible() {
            match self.context_menu.read().as_ref() {
                Some(ContextMenu::Completions(_)) => {
                    key_context.add("menu");
                    key_context.add("showing_completions")
                }
                Some(ContextMenu::CodeActions(_)) => {
                    key_context.add("menu");
                    key_context.add("showing_code_actions")
                }
                None => {}
            }
        }

        for layer in self.keymap_context_layers.values() {
            key_context.extend(layer);
        }

        if let Some(extension) = self
            .buffer
            .read(cx)
            .as_singleton()
            .and_then(|buffer| buffer.read(cx).file()?.path().extension()?.to_str())
        {
            key_context.set("extension", extension.to_string());
        }

        if self.has_active_inline_completion(cx) {
            key_context.add("copilot_suggestion");
            key_context.add("inline_completion");
        }

        key_context
    }

    pub fn new_file(
        workspace: &mut Workspace,
        _: &workspace::NewFile,
        cx: &mut ViewContext<Workspace>,
    ) {
        let project = workspace.project().clone();
        if project.read(cx).is_remote() {
            cx.propagate();
        } else if let Some(buffer) = project
            .update(cx, |project, cx| project.create_buffer("", None, cx))
            .log_err()
        {
            workspace.add_item_to_active_pane(
                Box::new(cx.new_view(|cx| Editor::for_buffer(buffer, Some(project.clone()), cx))),
                cx,
            );
        }
    }

    pub fn new_file_in_direction(
        workspace: &mut Workspace,
        action: &workspace::NewFileInDirection,
        cx: &mut ViewContext<Workspace>,
    ) {
        let project = workspace.project().clone();
        if project.read(cx).is_remote() {
            cx.propagate();
        } else if let Some(buffer) = project
            .update(cx, |project, cx| project.create_buffer("", None, cx))
            .log_err()
        {
            workspace.split_item(
                action.0,
                Box::new(cx.new_view(|cx| Editor::for_buffer(buffer, Some(project.clone()), cx))),
                cx,
            );
        }
    }

    pub fn replica_id(&self, cx: &AppContext) -> ReplicaId {
        self.buffer.read(cx).replica_id()
    }

    pub fn leader_peer_id(&self) -> Option<PeerId> {
        self.leader_peer_id
    }

    pub fn buffer(&self) -> &Model<MultiBuffer> {
        &self.buffer
    }

    pub fn workspace(&self) -> Option<View<Workspace>> {
        self.workspace.as_ref()?.0.upgrade()
    }

    pub fn title<'a>(&self, cx: &'a AppContext) -> Cow<'a, str> {
        self.buffer().read(cx).title(cx)
    }

    pub fn snapshot(&mut self, cx: &mut WindowContext) -> EditorSnapshot {
        EditorSnapshot {
            mode: self.mode,
            show_gutter: self.show_gutter,
            render_git_blame_gutter: self.render_git_blame_gutter(cx),
            display_snapshot: self.display_map.update(cx, |map, cx| map.snapshot(cx)),
            scroll_anchor: self.scroll_manager.anchor(),
            ongoing_scroll: self.scroll_manager.ongoing_scroll(),
            placeholder_text: self.placeholder_text.clone(),
            is_focused: self.focus_handle.is_focused(cx),
        }
    }

    pub fn language_at<T: ToOffset>(&self, point: T, cx: &AppContext) -> Option<Arc<Language>> {
        self.buffer.read(cx).language_at(point, cx)
    }

    pub fn file_at<T: ToOffset>(
        &self,
        point: T,
        cx: &AppContext,
    ) -> Option<Arc<dyn language::File>> {
        self.buffer.read(cx).read(cx).file_at(point).cloned()
    }

    pub fn active_excerpt(
        &self,
        cx: &AppContext,
    ) -> Option<(ExcerptId, Model<Buffer>, Range<text::Anchor>)> {
        self.buffer
            .read(cx)
            .excerpt_containing(self.selections.newest_anchor().head(), cx)
    }

    pub fn mode(&self) -> EditorMode {
        self.mode
    }

    pub fn collaboration_hub(&self) -> Option<&dyn CollaborationHub> {
        self.collaboration_hub.as_deref()
    }

    pub fn set_collaboration_hub(&mut self, hub: Box<dyn CollaborationHub>) {
        self.collaboration_hub = Some(hub);
    }

    pub fn set_custom_context_menu(
        &mut self,
        f: impl 'static
            + Fn(&mut Self, DisplayPoint, &mut ViewContext<Self>) -> Option<View<ui::ContextMenu>>,
    ) {
        self.custom_context_menu = Some(Box::new(f))
    }

    pub fn set_completion_provider(&mut self, hub: Box<dyn CompletionProvider>) {
        self.completion_provider = Some(hub);
    }

    pub fn set_inline_completion_provider(
        &mut self,
        provider: Model<impl InlineCompletionProvider>,
        cx: &mut ViewContext<Self>,
    ) {
        self.inline_completion_provider = Some(RegisteredInlineCompletionProvider {
            _subscription: cx.observe(&provider, |this, _, cx| {
                if this.focus_handle.is_focused(cx) {
                    this.update_visible_inline_completion(cx);
                }
            }),
            provider: Arc::new(provider),
        });
        self.refresh_inline_completion(false, cx);
    }

    pub fn placeholder_text(&self, _cx: &mut WindowContext) -> Option<&str> {
        self.placeholder_text.as_deref()
    }

    pub fn set_placeholder_text(
        &mut self,
        placeholder_text: impl Into<Arc<str>>,
        cx: &mut ViewContext<Self>,
    ) {
        let placeholder_text = Some(placeholder_text.into());
        if self.placeholder_text != placeholder_text {
            self.placeholder_text = placeholder_text;
            cx.notify();
        }
    }

    pub fn set_cursor_shape(&mut self, cursor_shape: CursorShape, cx: &mut ViewContext<Self>) {
        self.cursor_shape = cursor_shape;
        cx.notify();
    }

    pub fn set_collapse_matches(&mut self, collapse_matches: bool) {
        self.collapse_matches = collapse_matches;
    }

    pub fn range_for_match<T: std::marker::Copy>(&self, range: &Range<T>) -> Range<T> {
        if self.collapse_matches {
            return range.start..range.start;
        }
        range.clone()
    }

    pub fn set_clip_at_line_ends(&mut self, clip: bool, cx: &mut ViewContext<Self>) {
        if self.display_map.read(cx).clip_at_line_ends != clip {
            self.display_map
                .update(cx, |map, _| map.clip_at_line_ends = clip);
        }
    }

    pub fn set_keymap_context_layer<Tag: 'static>(
        &mut self,
        context: KeyContext,
        cx: &mut ViewContext<Self>,
    ) {
        self.keymap_context_layers
            .insert(TypeId::of::<Tag>(), context);
        cx.notify();
    }

    pub fn remove_keymap_context_layer<Tag: 'static>(&mut self, cx: &mut ViewContext<Self>) {
        self.keymap_context_layers.remove(&TypeId::of::<Tag>());
        cx.notify();
    }

    pub fn set_input_enabled(&mut self, input_enabled: bool) {
        self.input_enabled = input_enabled;
    }

    pub fn set_autoindent(&mut self, autoindent: bool) {
        if autoindent {
            self.autoindent_mode = Some(AutoindentMode::EachLine);
        } else {
            self.autoindent_mode = None;
        }
    }

    pub fn read_only(&self, cx: &AppContext) -> bool {
        self.read_only || self.buffer.read(cx).read_only()
    }

    pub fn set_read_only(&mut self, read_only: bool) {
        self.read_only = read_only;
    }

    pub fn set_use_autoclose(&mut self, autoclose: bool) {
        self.use_autoclose = autoclose;
    }

    pub fn set_auto_replace_emoji_shortcode(&mut self, auto_replace: bool) {
        self.auto_replace_emoji_shortcode = auto_replace;
    }

    pub fn set_show_inline_completions(&mut self, show_inline_completions: bool) {
        self.show_inline_completions = show_inline_completions;
    }

    pub fn set_use_modal_editing(&mut self, to: bool) {
        self.use_modal_editing = to;
    }

    pub fn use_modal_editing(&self) -> bool {
        self.use_modal_editing
    }

    fn selections_did_change(
        &mut self,
        local: bool,
        old_cursor_position: &Anchor,
        cx: &mut ViewContext<Self>,
    ) {
        if self.focus_handle.is_focused(cx) && self.leader_peer_id.is_none() {
            self.buffer.update(cx, |buffer, cx| {
                buffer.set_active_selections(
                    &self.selections.disjoint_anchors(),
                    self.selections.line_mode,
                    self.cursor_shape,
                    cx,
                )
            });
        }

        let display_map = self
            .display_map
            .update(cx, |display_map, cx| display_map.snapshot(cx));
        let buffer = &display_map.buffer_snapshot;
        self.add_selections_state = None;
        self.select_next_state = None;
        self.select_prev_state = None;
        self.select_larger_syntax_node_stack.clear();
        self.invalidate_autoclose_regions(&self.selections.disjoint_anchors(), buffer);
        self.snippet_stack
            .invalidate(&self.selections.disjoint_anchors(), buffer);
        self.take_rename(false, cx);

        let new_cursor_position = self.selections.newest_anchor().head();

        self.push_to_nav_history(
            *old_cursor_position,
            Some(new_cursor_position.to_point(buffer)),
            cx,
        );

        if local {
            let new_cursor_position = self.selections.newest_anchor().head();
            let mut context_menu = self.context_menu.write();
            let completion_menu = match context_menu.as_ref() {
                Some(ContextMenu::Completions(menu)) => Some(menu),

                _ => {
                    *context_menu = None;
                    None
                }
            };

            if let Some(completion_menu) = completion_menu {
                let cursor_position = new_cursor_position.to_offset(buffer);
                let (word_range, kind) = buffer.surrounding_word(completion_menu.initial_position);
                if kind == Some(CharKind::Word)
                    && word_range.to_inclusive().contains(&cursor_position)
                {
                    let mut completion_menu = completion_menu.clone();
                    drop(context_menu);

                    let query = Self::completion_query(buffer, cursor_position);
                    cx.spawn(move |this, mut cx| async move {
                        completion_menu
                            .filter(query.as_deref(), cx.background_executor().clone())
                            .await;

                        this.update(&mut cx, |this, cx| {
                            let mut context_menu = this.context_menu.write();
                            let Some(ContextMenu::Completions(menu)) = context_menu.as_ref() else {
                                return;
                            };

                            if menu.id > completion_menu.id {
                                return;
                            }

                            *context_menu = Some(ContextMenu::Completions(completion_menu));
                            drop(context_menu);
                            cx.notify();
                        })
                    })
                    .detach();

                    self.show_completions(&ShowCompletions, cx);
                } else {
                    drop(context_menu);
                    self.hide_context_menu(cx);
                }
            } else {
                drop(context_menu);
            }

            hide_hover(self, cx);

            if old_cursor_position.to_display_point(&display_map).row()
                != new_cursor_position.to_display_point(&display_map).row()
            {
                self.available_code_actions.take();
            }
            self.refresh_code_actions(cx);
            self.refresh_document_highlights(cx);
            refresh_matching_bracket_highlights(self, cx);
            self.discard_inline_completion(cx);
            if self.git_blame_inline_enabled {
                self.start_inline_blame_timer(cx);
            }
        }

        self.blink_manager.update(cx, BlinkManager::pause_blinking);
        cx.emit(EditorEvent::SelectionsChanged { local });

        if self.selections.disjoint_anchors().len() == 1 {
            cx.emit(SearchEvent::ActiveMatchChanged)
        }

        cx.notify();
    }

    pub fn change_selections<R>(
        &mut self,
        autoscroll: Option<Autoscroll>,
        cx: &mut ViewContext<Self>,
        change: impl FnOnce(&mut MutableSelectionsCollection<'_>) -> R,
    ) -> R {
        let old_cursor_position = self.selections.newest_anchor().head();
        self.push_to_selection_history();

        let (changed, result) = self.selections.change_with(cx, change);

        if changed {
            if let Some(autoscroll) = autoscroll {
                self.request_autoscroll(autoscroll, cx);
            }
            self.selections_did_change(true, &old_cursor_position, cx);
        }

        result
    }

    pub fn edit<I, S, T>(&mut self, edits: I, cx: &mut ViewContext<Self>)
    where
        I: IntoIterator<Item = (Range<S>, T)>,
        S: ToOffset,
        T: Into<Arc<str>>,
    {
        if self.read_only(cx) {
            return;
        }

        self.buffer
            .update(cx, |buffer, cx| buffer.edit(edits, None, cx));
    }

    pub fn edit_with_autoindent<I, S, T>(&mut self, edits: I, cx: &mut ViewContext<Self>)
    where
        I: IntoIterator<Item = (Range<S>, T)>,
        S: ToOffset,
        T: Into<Arc<str>>,
    {
        if self.read_only(cx) {
            return;
        }

        self.buffer.update(cx, |buffer, cx| {
            buffer.edit(edits, self.autoindent_mode.clone(), cx)
        });
    }

    pub fn edit_with_block_indent<I, S, T>(
        &mut self,
        edits: I,
        original_indent_columns: Vec<u32>,
        cx: &mut ViewContext<Self>,
    ) where
        I: IntoIterator<Item = (Range<S>, T)>,
        S: ToOffset,
        T: Into<Arc<str>>,
    {
        if self.read_only(cx) {
            return;
        }

        self.buffer.update(cx, |buffer, cx| {
            buffer.edit(
                edits,
                Some(AutoindentMode::Block {
                    original_indent_columns,
                }),
                cx,
            )
        });
    }

    fn select(&mut self, phase: SelectPhase, cx: &mut ViewContext<Self>) {
        self.hide_context_menu(cx);

        match phase {
            SelectPhase::Begin {
                position,
                add,
                click_count,
            } => self.begin_selection(position, add, click_count, cx),
            SelectPhase::BeginColumnar {
                position,
                goal_column,
            } => self.begin_columnar_selection(position, goal_column, cx),
            SelectPhase::Extend {
                position,
                click_count,
            } => self.extend_selection(position, click_count, cx),
            SelectPhase::Update {
                position,
                goal_column,
                scroll_delta,
            } => self.update_selection(position, goal_column, scroll_delta, cx),
            SelectPhase::End => self.end_selection(cx),
        }
    }

    fn extend_selection(
        &mut self,
        position: DisplayPoint,
        click_count: usize,
        cx: &mut ViewContext<Self>,
    ) {
        let display_map = self.display_map.update(cx, |map, cx| map.snapshot(cx));
        let tail = self.selections.newest::<usize>(cx).tail();
        self.begin_selection(position, false, click_count, cx);

        let position = position.to_offset(&display_map, Bias::Left);
        let tail_anchor = display_map.buffer_snapshot.anchor_before(tail);

        let mut pending_selection = self
            .selections
            .pending_anchor()
            .expect("extend_selection not called with pending selection");
        if position >= tail {
            pending_selection.start = tail_anchor;
        } else {
            pending_selection.end = tail_anchor;
            pending_selection.reversed = true;
        }

        let mut pending_mode = self.selections.pending_mode().unwrap();
        match &mut pending_mode {
            SelectMode::Word(range) | SelectMode::Line(range) => *range = tail_anchor..tail_anchor,
            _ => {}
        }

        self.change_selections(Some(Autoscroll::fit()), cx, |s| {
            s.set_pending(pending_selection, pending_mode)
        });
    }

    fn begin_selection(
        &mut self,
        position: DisplayPoint,
        add: bool,
        click_count: usize,
        cx: &mut ViewContext<Self>,
    ) {
        if !self.focus_handle.is_focused(cx) {
            cx.focus(&self.focus_handle);
        }

        let display_map = self.display_map.update(cx, |map, cx| map.snapshot(cx));
        let buffer = &display_map.buffer_snapshot;
        let newest_selection = self.selections.newest_anchor().clone();
        let position = display_map.clip_point(position, Bias::Left);

        let start;
        let end;
        let mode;
        let auto_scroll;
        match click_count {
            1 => {
                start = buffer.anchor_before(position.to_point(&display_map));
                end = start;
                mode = SelectMode::Character;
                auto_scroll = true;
            }
            2 => {
                let range = movement::surrounding_word(&display_map, position);
                start = buffer.anchor_before(range.start.to_point(&display_map));
                end = buffer.anchor_before(range.end.to_point(&display_map));
                mode = SelectMode::Word(start..end);
                auto_scroll = true;
            }
            3 => {
                let position = display_map
                    .clip_point(position, Bias::Left)
                    .to_point(&display_map);
                let line_start = display_map.prev_line_boundary(position).0;
                let next_line_start = buffer.clip_point(
                    display_map.next_line_boundary(position).0 + Point::new(1, 0),
                    Bias::Left,
                );
                start = buffer.anchor_before(line_start);
                end = buffer.anchor_before(next_line_start);
                mode = SelectMode::Line(start..end);
                auto_scroll = true;
            }
            _ => {
                start = buffer.anchor_before(0);
                end = buffer.anchor_before(buffer.len());
                mode = SelectMode::All;
                auto_scroll = false;
            }
        }

        self.change_selections(auto_scroll.then(|| Autoscroll::newest()), cx, |s| {
            if !add {
                s.clear_disjoint();
            } else if click_count > 1 {
                s.delete(newest_selection.id)
            }

            s.set_pending_anchor_range(start..end, mode);
        });
    }

    fn begin_columnar_selection(
        &mut self,
        position: DisplayPoint,
        goal_column: u32,
        cx: &mut ViewContext<Self>,
    ) {
        if !self.focus_handle.is_focused(cx) {
            cx.focus(&self.focus_handle);
        }

        let display_map = self.display_map.update(cx, |map, cx| map.snapshot(cx));
        let tail = self.selections.newest::<Point>(cx).tail();
        self.columnar_selection_tail = Some(display_map.buffer_snapshot.anchor_before(tail));

        self.select_columns(
            tail.to_display_point(&display_map),
            position,
            goal_column,
            &display_map,
            cx,
        );
    }

    fn update_selection(
        &mut self,
        position: DisplayPoint,
        goal_column: u32,
        scroll_delta: gpui::Point<f32>,
        cx: &mut ViewContext<Self>,
    ) {
        let display_map = self.display_map.update(cx, |map, cx| map.snapshot(cx));

        if let Some(tail) = self.columnar_selection_tail.as_ref() {
            let tail = tail.to_display_point(&display_map);
            self.select_columns(tail, position, goal_column, &display_map, cx);
        } else if let Some(mut pending) = self.selections.pending_anchor() {
            let buffer = self.buffer.read(cx).snapshot(cx);
            let head;
            let tail;
            let mode = self.selections.pending_mode().unwrap();
            match &mode {
                SelectMode::Character => {
                    head = position.to_point(&display_map);
                    tail = pending.tail().to_point(&buffer);
                }
                SelectMode::Word(original_range) => {
                    let original_display_range = original_range.start.to_display_point(&display_map)
                        ..original_range.end.to_display_point(&display_map);
                    let original_buffer_range = original_display_range.start.to_point(&display_map)
                        ..original_display_range.end.to_point(&display_map);
                    if movement::is_inside_word(&display_map, position)
                        || original_display_range.contains(&position)
                    {
                        let word_range = movement::surrounding_word(&display_map, position);
                        if word_range.start < original_display_range.start {
                            head = word_range.start.to_point(&display_map);
                        } else {
                            head = word_range.end.to_point(&display_map);
                        }
                    } else {
                        head = position.to_point(&display_map);
                    }

                    if head <= original_buffer_range.start {
                        tail = original_buffer_range.end;
                    } else {
                        tail = original_buffer_range.start;
                    }
                }
                SelectMode::Line(original_range) => {
                    let original_range = original_range.to_point(&display_map.buffer_snapshot);

                    let position = display_map
                        .clip_point(position, Bias::Left)
                        .to_point(&display_map);
                    let line_start = display_map.prev_line_boundary(position).0;
                    let next_line_start = buffer.clip_point(
                        display_map.next_line_boundary(position).0 + Point::new(1, 0),
                        Bias::Left,
                    );

                    if line_start < original_range.start {
                        head = line_start
                    } else {
                        head = next_line_start
                    }

                    if head <= original_range.start {
                        tail = original_range.end;
                    } else {
                        tail = original_range.start;
                    }
                }
                SelectMode::All => {
                    return;
                }
            };

            if head < tail {
                pending.start = buffer.anchor_before(head);
                pending.end = buffer.anchor_before(tail);
                pending.reversed = true;
            } else {
                pending.start = buffer.anchor_before(tail);
                pending.end = buffer.anchor_before(head);
                pending.reversed = false;
            }

            self.change_selections(None, cx, |s| {
                s.set_pending(pending, mode);
            });
        } else {
            log::error!("update_selection dispatched with no pending selection");
            return;
        }

        self.apply_scroll_delta(scroll_delta, cx);
        cx.notify();
    }

    fn end_selection(&mut self, cx: &mut ViewContext<Self>) {
        self.columnar_selection_tail.take();
        if self.selections.pending_anchor().is_some() {
            let selections = self.selections.all::<usize>(cx);
            self.change_selections(None, cx, |s| {
                s.select(selections);
                s.clear_pending();
            });
        }
    }

    fn select_columns(
        &mut self,
        tail: DisplayPoint,
        head: DisplayPoint,
        goal_column: u32,
        display_map: &DisplaySnapshot,
        cx: &mut ViewContext<Self>,
    ) {
        let start_row = cmp::min(tail.row(), head.row());
        let end_row = cmp::max(tail.row(), head.row());
        let start_column = cmp::min(tail.column(), goal_column);
        let end_column = cmp::max(tail.column(), goal_column);
        let reversed = start_column < tail.column();

        let selection_ranges = (start_row..=end_row)
            .filter_map(|row| {
                if start_column <= display_map.line_len(row) && !display_map.is_block_line(row) {
                    let start = display_map
                        .clip_point(DisplayPoint::new(row, start_column), Bias::Left)
                        .to_point(display_map);
                    let end = display_map
                        .clip_point(DisplayPoint::new(row, end_column), Bias::Right)
                        .to_point(display_map);
                    if reversed {
                        Some(end..start)
                    } else {
                        Some(start..end)
                    }
                } else {
                    None
                }
            })
            .collect::<Vec<_>>();

        self.change_selections(None, cx, |s| {
            s.select_ranges(selection_ranges);
        });
        cx.notify();
    }

    pub fn has_pending_nonempty_selection(&self) -> bool {
        let pending_nonempty_selection = match self.selections.pending_anchor() {
            Some(Selection { start, end, .. }) => start != end,
            None => false,
        };
        pending_nonempty_selection || self.columnar_selection_tail.is_some()
    }

    pub fn has_pending_selection(&self) -> bool {
        self.selections.pending_anchor().is_some() || self.columnar_selection_tail.is_some()
    }

    pub fn cancel(&mut self, _: &Cancel, cx: &mut ViewContext<Self>) {
        if self.dismiss_menus_and_popups(cx) {
            return;
        }

        if self.mode == EditorMode::Full {
            if self.change_selections(Some(Autoscroll::fit()), cx, |s| s.try_cancel()) {
                return;
            }
        }

        cx.propagate();
    }

    pub fn dismiss_menus_and_popups(&mut self, cx: &mut ViewContext<Self>) -> bool {
        if self.take_rename(false, cx).is_some() {
            return true;
        }

        if hide_hover(self, cx) {
            return true;
        }

        if self.hide_context_menu(cx).is_some() {
            return true;
        }

        if self.discard_inline_completion(cx) {
            return true;
        }

        if self.snippet_stack.pop().is_some() {
            return true;
        }

        if self.mode == EditorMode::Full {
            if self.active_diagnostics.is_some() {
                self.dismiss_diagnostics(cx);
                return true;
            }
        }

        false
    }

    pub fn handle_input(&mut self, text: &str, cx: &mut ViewContext<Self>) {
        let text: Arc<str> = text.into();

        if self.read_only(cx) {
            return;
        }

        let selections = self.selections.all_adjusted(cx);
        let mut brace_inserted = false;
        let mut edits = Vec::new();
        let mut new_selections = Vec::with_capacity(selections.len());
        let mut new_autoclose_regions = Vec::new();
        let snapshot = self.buffer.read(cx).read(cx);

        for (selection, autoclose_region) in
            self.selections_with_autoclose_regions(selections, &snapshot)
        {
            if let Some(scope) = snapshot.language_scope_at(selection.head()) {
                // Determine if the inserted text matches the opening or closing
                // bracket of any of this language's bracket pairs.
                let mut bracket_pair = None;
                let mut is_bracket_pair_start = false;
                let mut is_bracket_pair_end = false;
                if !text.is_empty() {
                    // `text` can be empty when a user is using IME (e.g. Chinese Wubi Simplified)
                    //  and they are removing the character that triggered IME popup.
                    for (pair, enabled) in scope.brackets() {
                        if !pair.close {
                            continue;
                        }

                        if enabled && pair.start.ends_with(text.as_ref()) {
                            bracket_pair = Some(pair.clone());
                            is_bracket_pair_start = true;
                            break;
                        }
                        if pair.end.as_str() == text.as_ref() {
                            bracket_pair = Some(pair.clone());
                            is_bracket_pair_end = true;
                            break;
                        }
                    }
                }

                if let Some(bracket_pair) = bracket_pair {
                    if selection.is_empty() {
                        if is_bracket_pair_start {
                            let prefix_len = bracket_pair.start.len() - text.len();

                            // If the inserted text is a suffix of an opening bracket and the
                            // selection is preceded by the rest of the opening bracket, then
                            // insert the closing bracket.
                            let following_text_allows_autoclose = snapshot
                                .chars_at(selection.start)
                                .next()
                                .map_or(true, |c| scope.should_autoclose_before(c));
                            let preceding_text_matches_prefix = prefix_len == 0
                                || (selection.start.column >= (prefix_len as u32)
                                    && snapshot.contains_str_at(
                                        Point::new(
                                            selection.start.row,
                                            selection.start.column - (prefix_len as u32),
                                        ),
                                        &bracket_pair.start[..prefix_len],
                                    ));
                            let autoclose = self.use_autoclose
                                && snapshot.settings_at(selection.start, cx).use_autoclose;
                            if autoclose
                                && following_text_allows_autoclose
                                && preceding_text_matches_prefix
                            {
                                let anchor = snapshot.anchor_before(selection.end);
                                new_selections.push((selection.map(|_| anchor), text.len()));
                                new_autoclose_regions.push((
                                    anchor,
                                    text.len(),
                                    selection.id,
                                    bracket_pair.clone(),
                                ));
                                edits.push((
                                    selection.range(),
                                    format!("{}{}", text, bracket_pair.end).into(),
                                ));
                                brace_inserted = true;
                                continue;
                            }
                        }

                        if let Some(region) = autoclose_region {
                            // If the selection is followed by an auto-inserted closing bracket,
                            // then don't insert that closing bracket again; just move the selection
                            // past the closing bracket.
                            let should_skip = selection.end == region.range.end.to_point(&snapshot)
                                && text.as_ref() == region.pair.end.as_str();
                            if should_skip {
                                let anchor = snapshot.anchor_after(selection.end);
                                new_selections
                                    .push((selection.map(|_| anchor), region.pair.end.len()));
                                continue;
                            }
                        }

                        let always_treat_brackets_as_autoclosed = snapshot
                            .settings_at(selection.start, cx)
                            .always_treat_brackets_as_autoclosed;
                        if always_treat_brackets_as_autoclosed
                            && is_bracket_pair_end
                            && snapshot.contains_str_at(selection.end, text.as_ref())
                        {
                            // Otherwise, when `always_treat_brackets_as_autoclosed` is set to `true
                            // and the inserted text is a closing bracket and the selection is followed
                            // by the closing bracket then move the selection past the closing bracket.
                            let anchor = snapshot.anchor_after(selection.end);
                            new_selections.push((selection.map(|_| anchor), text.len()));
                            continue;
                        }
                    }
                    // If an opening bracket is 1 character long and is typed while
                    // text is selected, then surround that text with the bracket pair.
                    else if is_bracket_pair_start && bracket_pair.start.chars().count() == 1 {
                        edits.push((selection.start..selection.start, text.clone()));
                        edits.push((
                            selection.end..selection.end,
                            bracket_pair.end.as_str().into(),
                        ));
                        brace_inserted = true;
                        new_selections.push((
                            Selection {
                                id: selection.id,
                                start: snapshot.anchor_after(selection.start),
                                end: snapshot.anchor_before(selection.end),
                                reversed: selection.reversed,
                                goal: selection.goal,
                            },
                            0,
                        ));
                        continue;
                    }
                }
            }

            if self.auto_replace_emoji_shortcode
                && selection.is_empty()
                && text.as_ref().ends_with(':')
            {
                if let Some(possible_emoji_short_code) =
                    Self::find_possible_emoji_shortcode_at_position(&snapshot, selection.start)
                {
                    if !possible_emoji_short_code.is_empty() {
                        if let Some(emoji) = emojis::get_by_shortcode(&possible_emoji_short_code) {
                            let emoji_shortcode_start = Point::new(
                                selection.start.row,
                                selection.start.column - possible_emoji_short_code.len() as u32 - 1,
                            );

                            // Remove shortcode from buffer
                            edits.push((
                                emoji_shortcode_start..selection.start,
                                "".to_string().into(),
                            ));
                            new_selections.push((
                                Selection {
                                    id: selection.id,
                                    start: snapshot.anchor_after(emoji_shortcode_start),
                                    end: snapshot.anchor_before(selection.start),
                                    reversed: selection.reversed,
                                    goal: selection.goal,
                                },
                                0,
                            ));

                            // Insert emoji
                            let selection_start_anchor = snapshot.anchor_after(selection.start);
                            new_selections.push((selection.map(|_| selection_start_anchor), 0));
                            edits.push((selection.start..selection.end, emoji.to_string().into()));

                            continue;
                        }
                    }
                }
            }

            // If not handling any auto-close operation, then just replace the selected
            // text with the given input and move the selection to the end of the
            // newly inserted text.
            let anchor = snapshot.anchor_after(selection.end);
            new_selections.push((selection.map(|_| anchor), 0));
            edits.push((selection.start..selection.end, text.clone()));
        }

        drop(snapshot);
        self.transact(cx, |this, cx| {
            this.buffer.update(cx, |buffer, cx| {
                buffer.edit(edits, this.autoindent_mode.clone(), cx);
            });

            let new_anchor_selections = new_selections.iter().map(|e| &e.0);
            let new_selection_deltas = new_selections.iter().map(|e| e.1);
            let snapshot = this.buffer.read(cx).read(cx);
            let new_selections = resolve_multiple::<usize, _>(new_anchor_selections, &snapshot)
                .zip(new_selection_deltas)
                .map(|(selection, delta)| Selection {
                    id: selection.id,
                    start: selection.start + delta,
                    end: selection.end + delta,
                    reversed: selection.reversed,
                    goal: SelectionGoal::None,
                })
                .collect::<Vec<_>>();

            let mut i = 0;
            for (position, delta, selection_id, pair) in new_autoclose_regions {
                let position = position.to_offset(&snapshot) + delta;
                let start = snapshot.anchor_before(position);
                let end = snapshot.anchor_after(position);
                while let Some(existing_state) = this.autoclose_regions.get(i) {
                    match existing_state.range.start.cmp(&start, &snapshot) {
                        Ordering::Less => i += 1,
                        Ordering::Greater => break,
                        Ordering::Equal => match end.cmp(&existing_state.range.end, &snapshot) {
                            Ordering::Less => i += 1,
                            Ordering::Equal => break,
                            Ordering::Greater => break,
                        },
                    }
                }
                this.autoclose_regions.insert(
                    i,
                    AutocloseRegion {
                        selection_id,
                        range: start..end,
                        pair,
                    },
                );
            }

            drop(snapshot);
            let had_active_copilot_completion = this.has_active_inline_completion(cx);
            this.change_selections(Some(Autoscroll::fit()), cx, |s| s.select(new_selections));

            if brace_inserted {
                // If we inserted a brace while composing text (i.e. typing `"` on a
                // Brazilian keyboard), exit the composing state because most likely
                // the user wanted to surround the selection.
                this.unmark_text(cx);
            } else if EditorSettings::get_global(cx).use_on_type_format {
                if let Some(on_type_format_task) =
                    this.trigger_on_type_formatting(text.to_string(), cx)
                {
                    on_type_format_task.detach_and_log_err(cx);
                }
            }

            if had_active_copilot_completion {
                this.refresh_inline_completion(true, cx);
                if !this.has_active_inline_completion(cx) {
                    this.trigger_completion_on_input(&text, cx);
                }
            } else {
                this.trigger_completion_on_input(&text, cx);
                this.refresh_inline_completion(true, cx);
            }
        });
    }

    fn find_possible_emoji_shortcode_at_position(
        snapshot: &MultiBufferSnapshot,
        position: Point,
    ) -> Option<String> {
        let mut chars = Vec::new();
        let mut found_colon = false;
        for char in snapshot.reversed_chars_at(position).take(100) {
            // Found a possible emoji shortcode in the middle of the buffer
            if found_colon {
                if char.is_whitespace() {
                    chars.reverse();
                    return Some(chars.iter().collect());
                }
                // If the previous character is not a whitespace, we are in the middle of a word
                // and we only want to complete the shortcode if the word is made up of other emojis
                let mut containing_word = String::new();
                for ch in snapshot
                    .reversed_chars_at(position)
                    .skip(chars.len() + 1)
                    .take(100)
                {
                    if ch.is_whitespace() {
                        break;
                    }
                    containing_word.push(ch);
                }
                let containing_word = containing_word.chars().rev().collect::<String>();
                if util::word_consists_of_emojis(containing_word.as_str()) {
                    chars.reverse();
                    return Some(chars.iter().collect());
                }
            }

            if char.is_whitespace() || !char.is_ascii() {
                return None;
            }
            if char == ':' {
                found_colon = true;
            } else {
                chars.push(char);
            }
        }
        // Found a possible emoji shortcode at the beginning of the buffer
        chars.reverse();
        Some(chars.iter().collect())
    }

    pub fn newline(&mut self, _: &Newline, cx: &mut ViewContext<Self>) {
        self.transact(cx, |this, cx| {
            let (edits, selection_fixup_info): (Vec<_>, Vec<_>) = {
                let selections = this.selections.all::<usize>(cx);
                let multi_buffer = this.buffer.read(cx);
                let buffer = multi_buffer.snapshot(cx);
                selections
                    .iter()
                    .map(|selection| {
                        let start_point = selection.start.to_point(&buffer);
                        let mut indent = buffer.indent_size_for_line(start_point.row);
                        indent.len = cmp::min(indent.len, start_point.column);
                        let start = selection.start;
                        let end = selection.end;
                        let is_cursor = start == end;
                        let language_scope = buffer.language_scope_at(start);
                        let (comment_delimiter, insert_extra_newline) = if let Some(language) =
                            &language_scope
                        {
                            let leading_whitespace_len = buffer
                                .reversed_chars_at(start)
                                .take_while(|c| c.is_whitespace() && *c != '\n')
                                .map(|c| c.len_utf8())
                                .sum::<usize>();

                            let trailing_whitespace_len = buffer
                                .chars_at(end)
                                .take_while(|c| c.is_whitespace() && *c != '\n')
                                .map(|c| c.len_utf8())
                                .sum::<usize>();

                            let insert_extra_newline =
                                language.brackets().any(|(pair, enabled)| {
                                    let pair_start = pair.start.trim_end();
                                    let pair_end = pair.end.trim_start();

                                    enabled
                                        && pair.newline
                                        && buffer.contains_str_at(
                                            end + trailing_whitespace_len,
                                            pair_end,
                                        )
                                        && buffer.contains_str_at(
                                            (start - leading_whitespace_len)
                                                .saturating_sub(pair_start.len()),
                                            pair_start,
                                        )
                                });
                            // Comment extension on newline is allowed only for cursor selections
                            let comment_delimiter = language.line_comment_prefixes().filter(|_| {
                                let is_comment_extension_enabled =
                                    multi_buffer.settings_at(0, cx).extend_comment_on_newline;
                                is_cursor && is_comment_extension_enabled
                            });
                            let get_comment_delimiter = |delimiters: &[Arc<str>]| {
                                let max_len_of_delimiter =
                                    delimiters.iter().map(|delimiter| delimiter.len()).max()?;
                                let (snapshot, range) =
                                    buffer.buffer_line_for_row(start_point.row)?;

                                let mut index_of_first_non_whitespace = 0;
                                let comment_candidate = snapshot
                                    .chars_for_range(range)
                                    .skip_while(|c| {
                                        let should_skip = c.is_whitespace();
                                        if should_skip {
                                            index_of_first_non_whitespace += 1;
                                        }
                                        should_skip
                                    })
                                    .take(max_len_of_delimiter)
                                    .collect::<String>();
                                let comment_prefix = delimiters.iter().find(|comment_prefix| {
                                    comment_candidate.starts_with(comment_prefix.as_ref())
                                })?;
                                let cursor_is_placed_after_comment_marker =
                                    index_of_first_non_whitespace + comment_prefix.len()
                                        <= start_point.column as usize;
                                if cursor_is_placed_after_comment_marker {
                                    Some(comment_prefix.clone())
                                } else {
                                    None
                                }
                            };
                            let comment_delimiter = if let Some(delimiters) = comment_delimiter {
                                get_comment_delimiter(delimiters)
                            } else {
                                None
                            };
                            (comment_delimiter, insert_extra_newline)
                        } else {
                            (None, false)
                        };

                        let capacity_for_delimiter = comment_delimiter
                            .as_deref()
                            .map(str::len)
                            .unwrap_or_default();
                        let mut new_text =
                            String::with_capacity(1 + capacity_for_delimiter + indent.len as usize);
                        new_text.push_str("\n");
                        new_text.extend(indent.chars());
                        if let Some(delimiter) = &comment_delimiter {
                            new_text.push_str(&delimiter);
                        }
                        if insert_extra_newline {
                            new_text = new_text.repeat(2);
                        }

                        let anchor = buffer.anchor_after(end);
                        let new_selection = selection.map(|_| anchor);
                        (
                            (start..end, new_text),
                            (insert_extra_newline, new_selection),
                        )
                    })
                    .unzip()
            };

            this.edit_with_autoindent(edits, cx);
            let buffer = this.buffer.read(cx).snapshot(cx);
            let new_selections = selection_fixup_info
                .into_iter()
                .map(|(extra_newline_inserted, new_selection)| {
                    let mut cursor = new_selection.end.to_point(&buffer);
                    if extra_newline_inserted {
                        cursor.row -= 1;
                        cursor.column = buffer.line_len(cursor.row);
                    }
                    new_selection.map(|_| cursor)
                })
                .collect();

            this.change_selections(Some(Autoscroll::fit()), cx, |s| s.select(new_selections));
            this.refresh_inline_completion(true, cx);
        });
    }

    pub fn newline_above(&mut self, _: &NewlineAbove, cx: &mut ViewContext<Self>) {
        let buffer = self.buffer.read(cx);
        let snapshot = buffer.snapshot(cx);

        let mut edits = Vec::new();
        let mut rows = Vec::new();

        for (rows_inserted, selection) in self.selections.all_adjusted(cx).into_iter().enumerate() {
            let cursor = selection.head();
            let row = cursor.row;

            let start_of_line = snapshot.clip_point(Point::new(row, 0), Bias::Left);

            let newline = "\n".to_string();
            edits.push((start_of_line..start_of_line, newline));

            rows.push(row + rows_inserted as u32);
        }

        self.transact(cx, |editor, cx| {
            editor.edit(edits, cx);

            editor.change_selections(Some(Autoscroll::fit()), cx, |s| {
                let mut index = 0;
                s.move_cursors_with(|map, _, _| {
                    let row = rows[index];
                    index += 1;

                    let point = Point::new(row, 0);
                    let boundary = map.next_line_boundary(point).1;
                    let clipped = map.clip_point(boundary, Bias::Left);

                    (clipped, SelectionGoal::None)
                });
            });

            let mut indent_edits = Vec::new();
            let multibuffer_snapshot = editor.buffer.read(cx).snapshot(cx);
            for row in rows {
                let indents = multibuffer_snapshot.suggested_indents(row..row + 1, cx);
                for (row, indent) in indents {
                    if indent.len == 0 {
                        continue;
                    }

                    let text = match indent.kind {
                        IndentKind::Space => " ".repeat(indent.len as usize),
                        IndentKind::Tab => "\t".repeat(indent.len as usize),
                    };
                    let point = Point::new(row, 0);
                    indent_edits.push((point..point, text));
                }
            }
            editor.edit(indent_edits, cx);
        });
    }

    pub fn newline_below(&mut self, _: &NewlineBelow, cx: &mut ViewContext<Self>) {
        let buffer = self.buffer.read(cx);
        let snapshot = buffer.snapshot(cx);

        let mut edits = Vec::new();
        let mut rows = Vec::new();
        let mut rows_inserted = 0;

        for selection in self.selections.all_adjusted(cx) {
            let cursor = selection.head();
            let row = cursor.row;

            let point = Point::new(row + 1, 0);
            let start_of_line = snapshot.clip_point(point, Bias::Left);

            let newline = "\n".to_string();
            edits.push((start_of_line..start_of_line, newline));

            rows_inserted += 1;
            rows.push(row + rows_inserted);
        }

        self.transact(cx, |editor, cx| {
            editor.edit(edits, cx);

            editor.change_selections(Some(Autoscroll::fit()), cx, |s| {
                let mut index = 0;
                s.move_cursors_with(|map, _, _| {
                    let row = rows[index];
                    index += 1;

                    let point = Point::new(row, 0);
                    let boundary = map.next_line_boundary(point).1;
                    let clipped = map.clip_point(boundary, Bias::Left);

                    (clipped, SelectionGoal::None)
                });
            });

            let mut indent_edits = Vec::new();
            let multibuffer_snapshot = editor.buffer.read(cx).snapshot(cx);
            for row in rows {
                let indents = multibuffer_snapshot.suggested_indents(row..row + 1, cx);
                for (row, indent) in indents {
                    if indent.len == 0 {
                        continue;
                    }

                    let text = match indent.kind {
                        IndentKind::Space => " ".repeat(indent.len as usize),
                        IndentKind::Tab => "\t".repeat(indent.len as usize),
                    };
                    let point = Point::new(row, 0);
                    indent_edits.push((point..point, text));
                }
            }
            editor.edit(indent_edits, cx);
        });
    }

    pub fn insert(&mut self, text: &str, cx: &mut ViewContext<Self>) {
        let autoindent = text.is_empty().not().then(|| AutoindentMode::Block {
            original_indent_columns: Vec::new(),
        });
        self.insert_with_autoindent_mode(text, autoindent, cx);
    }

    fn insert_with_autoindent_mode(
        &mut self,
        text: &str,
        autoindent_mode: Option<AutoindentMode>,
        cx: &mut ViewContext<Self>,
    ) {
        if self.read_only(cx) {
            return;
        }

        let text: Arc<str> = text.into();
        self.transact(cx, |this, cx| {
            let old_selections = this.selections.all_adjusted(cx);
            let selection_anchors = this.buffer.update(cx, |buffer, cx| {
                let anchors = {
                    let snapshot = buffer.read(cx);
                    old_selections
                        .iter()
                        .map(|s| {
                            let anchor = snapshot.anchor_after(s.head());
                            s.map(|_| anchor)
                        })
                        .collect::<Vec<_>>()
                };
                buffer.edit(
                    old_selections
                        .iter()
                        .map(|s| (s.start..s.end, text.clone())),
                    autoindent_mode,
                    cx,
                );
                anchors
            });

            this.change_selections(Some(Autoscroll::fit()), cx, |s| {
                s.select_anchors(selection_anchors);
            })
        });
    }

    fn trigger_completion_on_input(&mut self, text: &str, cx: &mut ViewContext<Self>) {
        if !EditorSettings::get_global(cx).show_completions_on_input {
            return;
        }

        let selection = self.selections.newest_anchor();
        if self
            .buffer
            .read(cx)
            .is_completion_trigger(selection.head(), text, cx)
        {
            self.show_completions(&ShowCompletions, cx);
        } else {
            self.hide_context_menu(cx);
        }
    }

    /// If any empty selections is touching the start of its innermost containing autoclose
    /// region, expand it to select the brackets.
    fn select_autoclose_pair(&mut self, cx: &mut ViewContext<Self>) {
        let selections = self.selections.all::<usize>(cx);
        let buffer = self.buffer.read(cx).read(cx);
        let new_selections = self
            .selections_with_autoclose_regions(selections, &buffer)
            .map(|(mut selection, region)| {
                if !selection.is_empty() {
                    return selection;
                }

                if let Some(region) = region {
                    let mut range = region.range.to_offset(&buffer);
                    if selection.start == range.start && range.start >= region.pair.start.len() {
                        range.start -= region.pair.start.len();
                        if buffer.contains_str_at(range.start, &region.pair.start)
                            && buffer.contains_str_at(range.end, &region.pair.end)
                        {
                            range.end += region.pair.end.len();
                            selection.start = range.start;
                            selection.end = range.end;

                            return selection;
                        }
                    }
                }

                let always_treat_brackets_as_autoclosed = buffer
                    .settings_at(selection.start, cx)
                    .always_treat_brackets_as_autoclosed;

                if !always_treat_brackets_as_autoclosed {
                    return selection;
                }

                if let Some(scope) = buffer.language_scope_at(selection.start) {
                    for (pair, enabled) in scope.brackets() {
                        if !enabled || !pair.close {
                            continue;
                        }

                        if buffer.contains_str_at(selection.start, &pair.end) {
                            let pair_start_len = pair.start.len();
                            if buffer.contains_str_at(selection.start - pair_start_len, &pair.start)
                            {
                                selection.start -= pair_start_len;
                                selection.end += pair.end.len();

                                return selection;
                            }
                        }
                    }
                }

                selection
            })
            .collect();

        drop(buffer);
        self.change_selections(None, cx, |selections| selections.select(new_selections));
    }

    /// Iterate the given selections, and for each one, find the smallest surrounding
    /// autoclose region. This uses the ordering of the selections and the autoclose
    /// regions to avoid repeated comparisons.
    fn selections_with_autoclose_regions<'a, D: ToOffset + Clone>(
        &'a self,
        selections: impl IntoIterator<Item = Selection<D>>,
        buffer: &'a MultiBufferSnapshot,
    ) -> impl Iterator<Item = (Selection<D>, Option<&'a AutocloseRegion>)> {
        let mut i = 0;
        let mut regions = self.autoclose_regions.as_slice();
        selections.into_iter().map(move |selection| {
            let range = selection.start.to_offset(buffer)..selection.end.to_offset(buffer);

            let mut enclosing = None;
            while let Some(pair_state) = regions.get(i) {
                if pair_state.range.end.to_offset(buffer) < range.start {
                    regions = &regions[i + 1..];
                    i = 0;
                } else if pair_state.range.start.to_offset(buffer) > range.end {
                    break;
                } else {
                    if pair_state.selection_id == selection.id {
                        enclosing = Some(pair_state);
                    }
                    i += 1;
                }
            }

            (selection.clone(), enclosing)
        })
    }

    /// Remove any autoclose regions that no longer contain their selection.
    fn invalidate_autoclose_regions(
        &mut self,
        mut selections: &[Selection<Anchor>],
        buffer: &MultiBufferSnapshot,
    ) {
        self.autoclose_regions.retain(|state| {
            let mut i = 0;
            while let Some(selection) = selections.get(i) {
                if selection.end.cmp(&state.range.start, buffer).is_lt() {
                    selections = &selections[1..];
                    continue;
                }
                if selection.start.cmp(&state.range.end, buffer).is_gt() {
                    break;
                }
                if selection.id == state.selection_id {
                    return true;
                } else {
                    i += 1;
                }
            }
            false
        });
    }

    fn completion_query(buffer: &MultiBufferSnapshot, position: impl ToOffset) -> Option<String> {
        let offset = position.to_offset(buffer);
        let (word_range, kind) = buffer.surrounding_word(offset);
        if offset > word_range.start && kind == Some(CharKind::Word) {
            Some(
                buffer
                    .text_for_range(word_range.start..offset)
                    .collect::<String>(),
            )
        } else {
            None
        }
    }

    pub fn toggle_inlay_hints(&mut self, _: &ToggleInlayHints, cx: &mut ViewContext<Self>) {
        self.refresh_inlay_hints(
            InlayHintRefreshReason::Toggle(!self.inlay_hint_cache.enabled),
            cx,
        );
    }

    pub fn inlay_hints_enabled(&self) -> bool {
        self.inlay_hint_cache.enabled
    }

    fn refresh_inlay_hints(&mut self, reason: InlayHintRefreshReason, cx: &mut ViewContext<Self>) {
        if self.project.is_none() || self.mode != EditorMode::Full {
            return;
        }

        let reason_description = reason.description();
        let ignore_debounce = matches!(
            reason,
            InlayHintRefreshReason::SettingsChange(_)
                | InlayHintRefreshReason::Toggle(_)
                | InlayHintRefreshReason::ExcerptsRemoved(_)
        );
        let (invalidate_cache, required_languages) = match reason {
            InlayHintRefreshReason::Toggle(enabled) => {
                self.inlay_hint_cache.enabled = enabled;
                if enabled {
                    (InvalidationStrategy::RefreshRequested, None)
                } else {
                    self.inlay_hint_cache.clear();
                    self.splice_inlays(
                        self.visible_inlay_hints(cx)
                            .iter()
                            .map(|inlay| inlay.id)
                            .collect(),
                        Vec::new(),
                        cx,
                    );
                    return;
                }
            }
            InlayHintRefreshReason::SettingsChange(new_settings) => {
                match self.inlay_hint_cache.update_settings(
                    &self.buffer,
                    new_settings,
                    self.visible_inlay_hints(cx),
                    cx,
                ) {
                    ControlFlow::Break(Some(InlaySplice {
                        to_remove,
                        to_insert,
                    })) => {
                        self.splice_inlays(to_remove, to_insert, cx);
                        return;
                    }
                    ControlFlow::Break(None) => return,
                    ControlFlow::Continue(()) => (InvalidationStrategy::RefreshRequested, None),
                }
            }
            InlayHintRefreshReason::ExcerptsRemoved(excerpts_removed) => {
                if let Some(InlaySplice {
                    to_remove,
                    to_insert,
                }) = self.inlay_hint_cache.remove_excerpts(excerpts_removed)
                {
                    self.splice_inlays(to_remove, to_insert, cx);
                }
                return;
            }
            InlayHintRefreshReason::NewLinesShown => (InvalidationStrategy::None, None),
            InlayHintRefreshReason::BufferEdited(buffer_languages) => {
                (InvalidationStrategy::BufferEdited, Some(buffer_languages))
            }
            InlayHintRefreshReason::RefreshRequested => {
                (InvalidationStrategy::RefreshRequested, None)
            }
        };

        if let Some(InlaySplice {
            to_remove,
            to_insert,
        }) = self.inlay_hint_cache.spawn_hint_refresh(
            reason_description,
            self.excerpts_for_inlay_hints_query(required_languages.as_ref(), cx),
            invalidate_cache,
            ignore_debounce,
            cx,
        ) {
            self.splice_inlays(to_remove, to_insert, cx);
        }
    }

    fn visible_inlay_hints(&self, cx: &ViewContext<'_, Editor>) -> Vec<Inlay> {
        self.display_map
            .read(cx)
            .current_inlays()
            .filter(move |inlay| matches!(inlay.id, InlayId::Hint(_)))
            .cloned()
            .collect()
    }

    pub fn excerpts_for_inlay_hints_query(
        &self,
        restrict_to_languages: Option<&HashSet<Arc<Language>>>,
        cx: &mut ViewContext<Editor>,
    ) -> HashMap<ExcerptId, (Model<Buffer>, clock::Global, Range<usize>)> {
        let Some(project) = self.project.as_ref() else {
            return HashMap::default();
        };
        let project = project.read(cx);
        let multi_buffer = self.buffer().read(cx);
        let multi_buffer_snapshot = multi_buffer.snapshot(cx);
        let multi_buffer_visible_start = self
            .scroll_manager
            .anchor()
            .anchor
            .to_point(&multi_buffer_snapshot);
        let multi_buffer_visible_end = multi_buffer_snapshot.clip_point(
            multi_buffer_visible_start
                + Point::new(self.visible_line_count().unwrap_or(0.).ceil() as u32, 0),
            Bias::Left,
        );
        let multi_buffer_visible_range = multi_buffer_visible_start..multi_buffer_visible_end;
        multi_buffer
            .range_to_buffer_ranges(multi_buffer_visible_range, cx)
            .into_iter()
            .filter(|(_, excerpt_visible_range, _)| !excerpt_visible_range.is_empty())
            .filter_map(|(buffer_handle, excerpt_visible_range, excerpt_id)| {
                let buffer = buffer_handle.read(cx);
                let buffer_file = project::File::from_dyn(buffer.file())?;
                let buffer_worktree = project.worktree_for_id(buffer_file.worktree_id(cx), cx)?;
                let worktree_entry = buffer_worktree
                    .read(cx)
                    .entry_for_id(buffer_file.project_entry_id(cx)?)?;
                if worktree_entry.is_ignored {
                    return None;
                }

                let language = buffer.language()?;
                if let Some(restrict_to_languages) = restrict_to_languages {
                    if !restrict_to_languages.contains(language) {
                        return None;
                    }
                }
                Some((
                    excerpt_id,
                    (
                        buffer_handle,
                        buffer.version().clone(),
                        excerpt_visible_range,
                    ),
                ))
            })
            .collect()
    }

    pub fn text_layout_details(&self, cx: &WindowContext) -> TextLayoutDetails {
        TextLayoutDetails {
            text_system: cx.text_system().clone(),
            editor_style: self.style.clone().unwrap(),
            rem_size: cx.rem_size(),
            scroll_anchor: self.scroll_manager.anchor(),
            visible_rows: self.visible_line_count(),
            vertical_scroll_margin: self.scroll_manager.vertical_scroll_margin,
        }
    }

    fn splice_inlays(
        &self,
        to_remove: Vec<InlayId>,
        to_insert: Vec<Inlay>,
        cx: &mut ViewContext<Self>,
    ) {
        self.display_map.update(cx, |display_map, cx| {
            display_map.splice_inlays(to_remove, to_insert, cx);
        });
        cx.notify();
    }

    fn trigger_on_type_formatting(
        &self,
        input: String,
        cx: &mut ViewContext<Self>,
    ) -> Option<Task<Result<()>>> {
        if input.len() != 1 {
            return None;
        }

        let project = self.project.as_ref()?;
        let position = self.selections.newest_anchor().head();
        let (buffer, buffer_position) = self
            .buffer
            .read(cx)
            .text_anchor_for_position(position, cx)?;

        // OnTypeFormatting returns a list of edits, no need to pass them between Zed instances,
        // hence we do LSP request & edit on host side only — add formats to host's history.
        let push_to_lsp_host_history = true;
        // If this is not the host, append its history with new edits.
        let push_to_client_history = project.read(cx).is_remote();

        let on_type_formatting = project.update(cx, |project, cx| {
            project.on_type_format(
                buffer.clone(),
                buffer_position,
                input,
                push_to_lsp_host_history,
                cx,
            )
        });
        Some(cx.spawn(|editor, mut cx| async move {
            if let Some(transaction) = on_type_formatting.await? {
                if push_to_client_history {
                    buffer
                        .update(&mut cx, |buffer, _| {
                            buffer.push_transaction(transaction, Instant::now());
                        })
                        .ok();
                }
                editor.update(&mut cx, |editor, cx| {
                    editor.refresh_document_highlights(cx);
                })?;
            }
            Ok(())
        }))
    }

    fn show_completions(&mut self, _: &ShowCompletions, cx: &mut ViewContext<Self>) {
        if self.pending_rename.is_some() {
            return;
        }

        let Some(provider) = self.completion_provider.as_ref() else {
            return;
        };

        let position = self.selections.newest_anchor().head();
        let (buffer, buffer_position) =
            if let Some(output) = self.buffer.read(cx).text_anchor_for_position(position, cx) {
                output
            } else {
                return;
            };

        let query = Self::completion_query(&self.buffer.read(cx).read(cx), position);
        let completions = provider.completions(&buffer, buffer_position, cx);

        let id = post_inc(&mut self.next_completion_id);
        let task = cx.spawn(|this, mut cx| {
            async move {
                let completions = completions.await.log_err();
                let menu = if let Some(completions) = completions {
                    let mut menu = CompletionsMenu {
                        id,
                        initial_position: position,
                        match_candidates: completions
                            .iter()
                            .enumerate()
                            .map(|(id, completion)| {
                                StringMatchCandidate::new(
                                    id,
                                    completion.label.text[completion.label.filter_range.clone()]
                                        .into(),
                                )
                            })
                            .collect(),
                        buffer,
                        completions: Arc::new(RwLock::new(completions.into())),
                        matches: Vec::new().into(),
                        selected_item: 0,
                        scroll_handle: UniformListScrollHandle::new(),
                        selected_completion_documentation_resolve_debounce: Arc::new(Mutex::new(
                            DebouncedDelay::new(),
                        )),
                    };
                    menu.filter(query.as_deref(), cx.background_executor().clone())
                        .await;

                    if menu.matches.is_empty() {
                        None
                    } else {
                        this.update(&mut cx, |editor, cx| {
                            let completions = menu.completions.clone();
                            let matches = menu.matches.clone();

                            let delay_ms = EditorSettings::get_global(cx)
                                .completion_documentation_secondary_query_debounce;
                            let delay = Duration::from_millis(delay_ms);

                            editor
                                .completion_documentation_pre_resolve_debounce
                                .fire_new(delay, cx, |editor, cx| {
                                    CompletionsMenu::pre_resolve_completion_documentation(
                                        completions,
                                        matches,
                                        editor,
                                        cx,
                                    )
                                });
                        })
                        .ok();
                        Some(menu)
                    }
                } else {
                    None
                };

                this.update(&mut cx, |this, cx| {
                    this.completion_tasks.retain(|(task_id, _)| *task_id >= id);

                    let mut context_menu = this.context_menu.write();
                    match context_menu.as_ref() {
                        None => {}

                        Some(ContextMenu::Completions(prev_menu)) => {
                            if prev_menu.id > id {
                                return;
                            }
                        }

                        _ => return,
                    }

                    if this.focus_handle.is_focused(cx) && menu.is_some() {
                        let menu = menu.unwrap();
                        *context_menu = Some(ContextMenu::Completions(menu));
                        drop(context_menu);
                        this.discard_inline_completion(cx);
                        cx.notify();
                    } else if this.completion_tasks.len() <= 1 {
                        // If there are no more completion tasks and the last menu was
                        // empty, we should hide it. If it was already hidden, we should
                        // also show the copilot completion when available.
                        drop(context_menu);
                        if this.hide_context_menu(cx).is_none() {
                            this.update_visible_inline_completion(cx);
                        }
                    }
                })?;

                Ok::<_, anyhow::Error>(())
            }
            .log_err()
        });

        self.completion_tasks.push((id, task));
    }

    pub fn confirm_completion(
        &mut self,
        action: &ConfirmCompletion,
        cx: &mut ViewContext<Self>,
    ) -> Option<Task<Result<()>>> {
        use language::ToOffset as _;

        let completions_menu = if let ContextMenu::Completions(menu) = self.hide_context_menu(cx)? {
            menu
        } else {
            return None;
        };

        let mat = completions_menu
            .matches
            .get(action.item_ix.unwrap_or(completions_menu.selected_item))?;
        let buffer_handle = completions_menu.buffer;
        let completions = completions_menu.completions.read();
        let completion = completions.get(mat.candidate_id)?;
        cx.stop_propagation();

        let snippet;
        let text;
        if completion.is_snippet() {
            snippet = Some(Snippet::parse(&completion.new_text).log_err()?);
            text = snippet.as_ref().unwrap().text.clone();
        } else {
            snippet = None;
            text = completion.new_text.clone();
        };
        let selections = self.selections.all::<usize>(cx);
        let buffer = buffer_handle.read(cx);
        let old_range = completion.old_range.to_offset(buffer);
        let old_text = buffer.text_for_range(old_range.clone()).collect::<String>();

        let newest_selection = self.selections.newest_anchor();
        if newest_selection.start.buffer_id != Some(buffer_handle.read(cx).remote_id()) {
            return None;
        }

        let lookbehind = newest_selection
            .start
            .text_anchor
            .to_offset(buffer)
            .saturating_sub(old_range.start);
        let lookahead = old_range
            .end
            .saturating_sub(newest_selection.end.text_anchor.to_offset(buffer));
        let mut common_prefix_len = old_text
            .bytes()
            .zip(text.bytes())
            .take_while(|(a, b)| a == b)
            .count();

        let snapshot = self.buffer.read(cx).snapshot(cx);
        let mut range_to_replace: Option<Range<isize>> = None;
        let mut ranges = Vec::new();
        for selection in &selections {
            if snapshot.contains_str_at(selection.start.saturating_sub(lookbehind), &old_text) {
                let start = selection.start.saturating_sub(lookbehind);
                let end = selection.end + lookahead;
                if selection.id == newest_selection.id {
                    range_to_replace = Some(
                        ((start + common_prefix_len) as isize - selection.start as isize)
                            ..(end as isize - selection.start as isize),
                    );
                }
                ranges.push(start + common_prefix_len..end);
            } else {
                common_prefix_len = 0;
                ranges.clear();
                ranges.extend(selections.iter().map(|s| {
                    if s.id == newest_selection.id {
                        range_to_replace = Some(
                            old_range.start.to_offset_utf16(&snapshot).0 as isize
                                - selection.start as isize
                                ..old_range.end.to_offset_utf16(&snapshot).0 as isize
                                    - selection.start as isize,
                        );
                        old_range.clone()
                    } else {
                        s.start..s.end
                    }
                }));
                break;
            }
        }
        let text = &text[common_prefix_len..];

        cx.emit(EditorEvent::InputHandled {
            utf16_range_to_replace: range_to_replace,
            text: text.into(),
        });

        self.transact(cx, |this, cx| {
            if let Some(mut snippet) = snippet {
                snippet.text = text.to_string();
                for tabstop in snippet.tabstops.iter_mut().flatten() {
                    tabstop.start -= common_prefix_len as isize;
                    tabstop.end -= common_prefix_len as isize;
                }

                this.insert_snippet(&ranges, snippet, cx).log_err();
            } else {
                this.buffer.update(cx, |buffer, cx| {
                    buffer.edit(
                        ranges.iter().map(|range| (range.clone(), text)),
                        this.autoindent_mode.clone(),
                        cx,
                    );
                });
            }

            this.refresh_inline_completion(true, cx);
        });

        let provider = self.completion_provider.as_ref()?;
        let apply_edits = provider.apply_additional_edits_for_completion(
            buffer_handle,
            completion.clone(),
            true,
            cx,
        );
        Some(cx.foreground_executor().spawn(async move {
            apply_edits.await?;
            Ok(())
        }))
    }

    pub fn toggle_code_actions(&mut self, action: &ToggleCodeActions, cx: &mut ViewContext<Self>) {
        let mut context_menu = self.context_menu.write();
        if matches!(context_menu.as_ref(), Some(ContextMenu::CodeActions(_))) {
            *context_menu = None;
            cx.notify();
            return;
        }
        drop(context_menu);

        let deployed_from_indicator = action.deployed_from_indicator;
        let mut task = self.code_actions_task.take();
        cx.spawn(|this, mut cx| async move {
            while let Some(prev_task) = task {
                prev_task.await;
                task = this.update(&mut cx, |this, _| this.code_actions_task.take())?;
            }

            this.update(&mut cx, |this, cx| {
                if this.focus_handle.is_focused(cx) {
                    if let Some((buffer, actions)) = this.available_code_actions.clone() {
                        this.completion_tasks.clear();
                        this.discard_inline_completion(cx);
                        *this.context_menu.write() =
                            Some(ContextMenu::CodeActions(CodeActionsMenu {
                                buffer,
                                actions,
                                selected_item: Default::default(),
                                scroll_handle: UniformListScrollHandle::default(),
                                deployed_from_indicator,
                            }));
                        cx.notify();
                    }
                }
            })?;

            Ok::<_, anyhow::Error>(())
        })
        .detach_and_log_err(cx);
    }

    pub fn confirm_code_action(
        &mut self,
        action: &ConfirmCodeAction,
        cx: &mut ViewContext<Self>,
    ) -> Option<Task<Result<()>>> {
        let actions_menu = if let ContextMenu::CodeActions(menu) = self.hide_context_menu(cx)? {
            menu
        } else {
            return None;
        };
        let action_ix = action.item_ix.unwrap_or(actions_menu.selected_item);
        let action = actions_menu.actions.get(action_ix)?.clone();
        let title = action.lsp_action.title.clone();
        let buffer = actions_menu.buffer;
        let workspace = self.workspace()?;

        let apply_code_actions = workspace
            .read(cx)
            .project()
            .clone()
            .update(cx, |project, cx| {
                project.apply_code_action(buffer, action, true, cx)
            });
        let workspace = workspace.downgrade();
        Some(cx.spawn(|editor, cx| async move {
            let project_transaction = apply_code_actions.await?;
            Self::open_project_transaction(&editor, workspace, project_transaction, title, cx).await
        }))
    }

    async fn open_project_transaction(
        this: &WeakView<Editor>,
        workspace: WeakView<Workspace>,
        transaction: ProjectTransaction,
        title: String,
        mut cx: AsyncWindowContext,
    ) -> Result<()> {
        let replica_id = this.update(&mut cx, |this, cx| this.replica_id(cx))?;

        let mut entries = transaction.0.into_iter().collect::<Vec<_>>();
        cx.update(|cx| {
            entries.sort_unstable_by_key(|(buffer, _)| {
                buffer.read(cx).file().map(|f| f.path().clone())
            });
        })?;

        // If the project transaction's edits are all contained within this editor, then
        // avoid opening a new editor to display them.

        if let Some((buffer, transaction)) = entries.first() {
            if entries.len() == 1 {
                let excerpt = this.update(&mut cx, |editor, cx| {
                    editor
                        .buffer()
                        .read(cx)
                        .excerpt_containing(editor.selections.newest_anchor().head(), cx)
                })?;
                if let Some((_, excerpted_buffer, excerpt_range)) = excerpt {
                    if excerpted_buffer == *buffer {
                        let all_edits_within_excerpt = buffer.read_with(&cx, |buffer, _| {
                            let excerpt_range = excerpt_range.to_offset(buffer);
                            buffer
                                .edited_ranges_for_transaction::<usize>(transaction)
                                .all(|range| {
                                    excerpt_range.start <= range.start
                                        && excerpt_range.end >= range.end
                                })
                        })?;

                        if all_edits_within_excerpt {
                            return Ok(());
                        }
                    }
                }
            }
        } else {
            return Ok(());
        }

        let mut ranges_to_highlight = Vec::new();
        let excerpt_buffer = cx.new_model(|cx| {
            let mut multibuffer =
                MultiBuffer::new(replica_id, Capability::ReadWrite).with_title(title);
            for (buffer_handle, transaction) in &entries {
                let buffer = buffer_handle.read(cx);
                ranges_to_highlight.extend(
                    multibuffer.push_excerpts_with_context_lines(
                        buffer_handle.clone(),
                        buffer
                            .edited_ranges_for_transaction::<usize>(transaction)
                            .collect(),
                        DEFAULT_MULTIBUFFER_CONTEXT,
                        cx,
                    ),
                );
            }
            multibuffer.push_transaction(entries.iter().map(|(b, t)| (b, t)), cx);
            multibuffer
        })?;

        workspace.update(&mut cx, |workspace, cx| {
            let project = workspace.project().clone();
            let editor =
                cx.new_view(|cx| Editor::for_multibuffer(excerpt_buffer, Some(project), cx));
            workspace.add_item_to_active_pane(Box::new(editor.clone()), cx);
            editor.update(cx, |editor, cx| {
                editor.highlight_background::<Self>(
                    &ranges_to_highlight,
                    |theme| theme.editor_highlighted_line_background,
                    cx,
                );
            });
        })?;

        Ok(())
    }

    fn refresh_code_actions(&mut self, cx: &mut ViewContext<Self>) -> Option<()> {
        let project = self.project.clone()?;
        let buffer = self.buffer.read(cx);
        let newest_selection = self.selections.newest_anchor().clone();
        let (start_buffer, start) = buffer.text_anchor_for_position(newest_selection.start, cx)?;
        let (end_buffer, end) = buffer.text_anchor_for_position(newest_selection.end, cx)?;
        if start_buffer != end_buffer {
            return None;
        }

        self.code_actions_task = Some(cx.spawn(|this, mut cx| async move {
            cx.background_executor()
                .timer(CODE_ACTIONS_DEBOUNCE_TIMEOUT)
                .await;

            let actions = if let Ok(code_actions) = project.update(&mut cx, |project, cx| {
                project.code_actions(&start_buffer, start..end, cx)
            }) {
                code_actions.await
            } else {
                Vec::new()
            };

            this.update(&mut cx, |this, cx| {
                this.available_code_actions = if actions.is_empty() {
                    None
                } else {
                    Some((start_buffer, actions.into()))
                };
                cx.notify();
            })
            .log_err();
        }));
        None
    }

    fn start_inline_blame_timer(&mut self, cx: &mut ViewContext<Self>) {
        if let Some(delay) = ProjectSettings::get_global(cx).git.inline_blame_delay() {
            self.show_git_blame_inline = false;

            self.show_git_blame_inline_delay_task = Some(cx.spawn(|this, mut cx| async move {
                cx.background_executor().timer(delay).await;

                this.update(&mut cx, |this, cx| {
                    this.show_git_blame_inline = true;
                    cx.notify();
                })
                .log_err();
            }));
        }
    }

    fn refresh_document_highlights(&mut self, cx: &mut ViewContext<Self>) -> Option<()> {
        if self.pending_rename.is_some() {
            return None;
        }

        let project = self.project.clone()?;
        let buffer = self.buffer.read(cx);
        let newest_selection = self.selections.newest_anchor().clone();
        let cursor_position = newest_selection.head();
        let (cursor_buffer, cursor_buffer_position) =
            buffer.text_anchor_for_position(cursor_position, cx)?;
        let (tail_buffer, _) = buffer.text_anchor_for_position(newest_selection.tail(), cx)?;
        if cursor_buffer != tail_buffer {
            return None;
        }

        self.document_highlights_task = Some(cx.spawn(|this, mut cx| async move {
            cx.background_executor()
                .timer(DOCUMENT_HIGHLIGHTS_DEBOUNCE_TIMEOUT)
                .await;

            let highlights = if let Some(highlights) = project
                .update(&mut cx, |project, cx| {
                    project.document_highlights(&cursor_buffer, cursor_buffer_position, cx)
                })
                .log_err()
            {
                highlights.await.log_err()
            } else {
                None
            };

            if let Some(highlights) = highlights {
                this.update(&mut cx, |this, cx| {
                    if this.pending_rename.is_some() {
                        return;
                    }

                    let buffer_id = cursor_position.buffer_id;
                    let buffer = this.buffer.read(cx);
                    if !buffer
                        .text_anchor_for_position(cursor_position, cx)
                        .map_or(false, |(buffer, _)| buffer == cursor_buffer)
                    {
                        return;
                    }

                    let cursor_buffer_snapshot = cursor_buffer.read(cx);
                    let mut write_ranges = Vec::new();
                    let mut read_ranges = Vec::new();
                    for highlight in highlights {
                        for (excerpt_id, excerpt_range) in
                            buffer.excerpts_for_buffer(&cursor_buffer, cx)
                        {
                            let start = highlight
                                .range
                                .start
                                .max(&excerpt_range.context.start, cursor_buffer_snapshot);
                            let end = highlight
                                .range
                                .end
                                .min(&excerpt_range.context.end, cursor_buffer_snapshot);
                            if start.cmp(&end, cursor_buffer_snapshot).is_ge() {
                                continue;
                            }

                            let range = Anchor {
                                buffer_id,
                                excerpt_id: excerpt_id,
                                text_anchor: start,
                            }..Anchor {
                                buffer_id,
                                excerpt_id,
                                text_anchor: end,
                            };
                            if highlight.kind == lsp::DocumentHighlightKind::WRITE {
                                write_ranges.push(range);
                            } else {
                                read_ranges.push(range);
                            }
                        }
                    }

                    this.highlight_background::<DocumentHighlightRead>(
                        &read_ranges,
                        |theme| theme.editor_document_highlight_read_background,
                        cx,
                    );
                    this.highlight_background::<DocumentHighlightWrite>(
                        &write_ranges,
                        |theme| theme.editor_document_highlight_write_background,
                        cx,
                    );
                    cx.notify();
                })
                .log_err();
            }
        }));
        None
    }

    fn refresh_inline_completion(
        &mut self,
        debounce: bool,
        cx: &mut ViewContext<Self>,
    ) -> Option<()> {
        let provider = self.inline_completion_provider()?;
        let cursor = self.selections.newest_anchor().head();
        let (buffer, cursor_buffer_position) =
            self.buffer.read(cx).text_anchor_for_position(cursor, cx)?;
        if !self.show_inline_completions
            || !provider.is_enabled(&buffer, cursor_buffer_position, cx)
        {
            self.clear_inline_completion(cx);
            return None;
        }

        self.update_visible_inline_completion(cx);
        provider.refresh(buffer, cursor_buffer_position, debounce, cx);
        Some(())
    }

    fn cycle_inline_completion(
        &mut self,
        direction: Direction,
        cx: &mut ViewContext<Self>,
    ) -> Option<()> {
        let provider = self.inline_completion_provider()?;
        let cursor = self.selections.newest_anchor().head();
        let (buffer, cursor_buffer_position) =
            self.buffer.read(cx).text_anchor_for_position(cursor, cx)?;
        if !self.show_inline_completions
            || !provider.is_enabled(&buffer, cursor_buffer_position, cx)
        {
            return None;
        }

        provider.cycle(buffer, cursor_buffer_position, direction, cx);
        self.update_visible_inline_completion(cx);

        Some(())
    }

    pub fn show_inline_completion(&mut self, _: &ShowInlineCompletion, cx: &mut ViewContext<Self>) {
        if !self.has_active_inline_completion(cx) {
            self.refresh_inline_completion(false, cx);
            return;
        }

        self.update_visible_inline_completion(cx);
    }

    pub fn display_cursor_names(&mut self, _: &DisplayCursorNames, cx: &mut ViewContext<Self>) {
        self.show_cursor_names(cx);
    }

    fn show_cursor_names(&mut self, cx: &mut ViewContext<Self>) {
        self.show_cursor_names = true;
        cx.notify();
        cx.spawn(|this, mut cx| async move {
            cx.background_executor().timer(CURSORS_VISIBLE_FOR).await;
            this.update(&mut cx, |this, cx| {
                this.show_cursor_names = false;
                cx.notify()
            })
            .ok()
        })
        .detach();
    }

    pub fn next_inline_completion(&mut self, _: &NextInlineCompletion, cx: &mut ViewContext<Self>) {
        if self.has_active_inline_completion(cx) {
            self.cycle_inline_completion(Direction::Next, cx);
        } else {
            let is_copilot_disabled = self.refresh_inline_completion(false, cx).is_none();
            if is_copilot_disabled {
                cx.propagate();
            }
        }
    }

    pub fn previous_inline_completion(
        &mut self,
        _: &PreviousInlineCompletion,
        cx: &mut ViewContext<Self>,
    ) {
        if self.has_active_inline_completion(cx) {
            self.cycle_inline_completion(Direction::Prev, cx);
        } else {
            let is_copilot_disabled = self.refresh_inline_completion(false, cx).is_none();
            if is_copilot_disabled {
                cx.propagate();
            }
        }
    }

    fn accept_inline_completion(&mut self, cx: &mut ViewContext<Self>) -> bool {
        if let Some(completion) = self.take_active_inline_completion(cx) {
            if let Some(provider) = self.inline_completion_provider() {
                provider.accept(cx);
            }

            cx.emit(EditorEvent::InputHandled {
                utf16_range_to_replace: None,
                text: completion.text.to_string().into(),
            });
            self.insert_with_autoindent_mode(&completion.text.to_string(), None, cx);
            cx.notify();
            true
        } else {
            false
        }
    }

    pub fn accept_partial_inline_completion(
        &mut self,
        _: &AcceptPartialInlineCompletion,
        cx: &mut ViewContext<Self>,
    ) {
        if self.selections.count() == 1 && self.has_active_inline_completion(cx) {
            if let Some(completion) = self.take_active_inline_completion(cx) {
                let mut partial_completion = completion
                    .text
                    .chars()
                    .by_ref()
                    .take_while(|c| c.is_alphabetic())
                    .collect::<String>();
                if partial_completion.is_empty() {
                    partial_completion = completion
                        .text
                        .chars()
                        .by_ref()
                        .take_while(|c| c.is_whitespace() || !c.is_alphabetic())
                        .collect::<String>();
                }

                cx.emit(EditorEvent::InputHandled {
                    utf16_range_to_replace: None,
                    text: partial_completion.clone().into(),
                });
                self.insert_with_autoindent_mode(&partial_completion, None, cx);
                self.refresh_inline_completion(true, cx);
                cx.notify();
            }
        }
    }

    fn discard_inline_completion(&mut self, cx: &mut ViewContext<Self>) -> bool {
        if let Some(provider) = self.inline_completion_provider() {
            provider.discard(cx);
        }

        self.take_active_inline_completion(cx).is_some()
    }

    pub fn has_active_inline_completion(&self, cx: &AppContext) -> bool {
        if let Some(completion) = self.active_inline_completion.as_ref() {
            let buffer = self.buffer.read(cx).read(cx);
            completion.position.is_valid(&buffer)
        } else {
            false
        }
    }

    fn take_active_inline_completion(&mut self, cx: &mut ViewContext<Self>) -> Option<Inlay> {
        let completion = self.active_inline_completion.take()?;
        self.display_map.update(cx, |map, cx| {
            map.splice_inlays(vec![completion.id], Default::default(), cx);
        });
        let buffer = self.buffer.read(cx).read(cx);

        if completion.position.is_valid(&buffer) {
            Some(completion)
        } else {
            None
        }
    }

    fn update_visible_inline_completion(&mut self, cx: &mut ViewContext<Self>) {
        let selection = self.selections.newest_anchor();
        let cursor = selection.head();

        if self.context_menu.read().is_none()
            && self.completion_tasks.is_empty()
            && selection.start == selection.end
        {
            if let Some(provider) = self.inline_completion_provider() {
                if let Some((buffer, cursor_buffer_position)) =
                    self.buffer.read(cx).text_anchor_for_position(cursor, cx)
                {
                    if let Some(text) =
                        provider.active_completion_text(&buffer, cursor_buffer_position, cx)
                    {
                        let text = Rope::from(text);
                        let mut to_remove = Vec::new();
                        if let Some(completion) = self.active_inline_completion.take() {
                            to_remove.push(completion.id);
                        }

                        let completion_inlay =
                            Inlay::suggestion(post_inc(&mut self.next_inlay_id), cursor, text);
                        self.active_inline_completion = Some(completion_inlay.clone());
                        self.display_map.update(cx, move |map, cx| {
                            map.splice_inlays(to_remove, vec![completion_inlay], cx)
                        });
                        cx.notify();
                        return;
                    }
                }
            }
        }

        self.discard_inline_completion(cx);
    }

    fn clear_inline_completion(&mut self, cx: &mut ViewContext<Self>) {
        if let Some(old_completion) = self.active_inline_completion.take() {
            self.splice_inlays(vec![old_completion.id], Vec::new(), cx);
        }
        self.discard_inline_completion(cx);
    }

    fn inline_completion_provider(&self) -> Option<Arc<dyn InlineCompletionProviderHandle>> {
        Some(self.inline_completion_provider.as_ref()?.provider.clone())
    }

    pub fn render_code_actions_indicator(
        &self,
        _style: &EditorStyle,
        is_active: bool,
        cx: &mut ViewContext<Self>,
    ) -> Option<IconButton> {
        if self.available_code_actions.is_some() {
            Some(
                IconButton::new("code_actions_indicator", ui::IconName::Bolt)
                    .icon_size(IconSize::XSmall)
                    .size(ui::ButtonSize::None)
                    .icon_color(Color::Muted)
                    .selected(is_active)
                    .on_click(cx.listener(|editor, _e, cx| {
                        editor.toggle_code_actions(
                            &ToggleCodeActions {
                                deployed_from_indicator: true,
                            },
                            cx,
                        );
                    })),
            )
        } else {
            None
        }
    }

    pub fn render_fold_indicators(
        &mut self,
        fold_data: Vec<Option<(FoldStatus, u32, bool)>>,
        _style: &EditorStyle,
        gutter_hovered: bool,
        _line_height: Pixels,
        _gutter_margin: Pixels,
        cx: &mut ViewContext<Self>,
    ) -> Vec<Option<AnyElement>> {
        fold_data
            .iter()
            .enumerate()
            .map(|(ix, fold_data)| {
                fold_data
                    .map(|(fold_status, buffer_row, active)| {
                        (active || gutter_hovered || fold_status == FoldStatus::Folded).then(|| {
                            IconButton::new(ix, ui::IconName::ChevronDown)
                                .on_click(cx.listener(move |this, _e, cx| match fold_status {
                                    FoldStatus::Folded => {
                                        this.unfold_at(&UnfoldAt { buffer_row }, cx);
                                    }
                                    FoldStatus::Foldable => {
                                        this.fold_at(&FoldAt { buffer_row }, cx);
                                    }
                                }))
                                .icon_color(ui::Color::Muted)
                                .icon_size(ui::IconSize::Small)
                                .selected(fold_status == FoldStatus::Folded)
                                .selected_icon(ui::IconName::ChevronRight)
                                .size(ui::ButtonSize::None)
                                .into_any_element()
                        })
                    })
                    .flatten()
            })
            .collect()
    }

    pub fn context_menu_visible(&self) -> bool {
        self.context_menu
            .read()
            .as_ref()
            .map_or(false, |menu| menu.visible())
    }

    pub fn render_context_menu(
        &self,
        cursor_position: DisplayPoint,
        style: &EditorStyle,
        max_height: Pixels,
        cx: &mut ViewContext<Editor>,
    ) -> Option<(DisplayPoint, AnyElement)> {
        self.context_menu.read().as_ref().map(|menu| {
            menu.render(
                cursor_position,
                style,
                max_height,
                self.workspace.as_ref().map(|(w, _)| w.clone()),
                cx,
            )
        })
    }

    fn hide_context_menu(&mut self, cx: &mut ViewContext<Self>) -> Option<ContextMenu> {
        cx.notify();
        self.completion_tasks.clear();
        let context_menu = self.context_menu.write().take();
        if context_menu.is_some() {
            self.update_visible_inline_completion(cx);
        }
        context_menu
    }

    pub fn insert_snippet(
        &mut self,
        insertion_ranges: &[Range<usize>],
        snippet: Snippet,
        cx: &mut ViewContext<Self>,
    ) -> Result<()> {
        let tabstops = self.buffer.update(cx, |buffer, cx| {
            let snippet_text: Arc<str> = snippet.text.clone().into();
            buffer.edit(
                insertion_ranges
                    .iter()
                    .cloned()
                    .map(|range| (range, snippet_text.clone())),
                Some(AutoindentMode::EachLine),
                cx,
            );

            let snapshot = &*buffer.read(cx);
            let snippet = &snippet;
            snippet
                .tabstops
                .iter()
                .map(|tabstop| {
                    let mut tabstop_ranges = tabstop
                        .iter()
                        .flat_map(|tabstop_range| {
                            let mut delta = 0_isize;
                            insertion_ranges.iter().map(move |insertion_range| {
                                let insertion_start = insertion_range.start as isize + delta;
                                delta +=
                                    snippet.text.len() as isize - insertion_range.len() as isize;

                                let start = snapshot.anchor_before(
                                    (insertion_start + tabstop_range.start) as usize,
                                );
                                let end = snapshot
                                    .anchor_after((insertion_start + tabstop_range.end) as usize);
                                start..end
                            })
                        })
                        .collect::<Vec<_>>();
                    tabstop_ranges.sort_unstable_by(|a, b| a.start.cmp(&b.start, snapshot));
                    tabstop_ranges
                })
                .collect::<Vec<_>>()
        });

        if let Some(tabstop) = tabstops.first() {
            self.change_selections(Some(Autoscroll::fit()), cx, |s| {
                s.select_ranges(tabstop.iter().cloned());
            });
            self.snippet_stack.push(SnippetState {
                active_index: 0,
                ranges: tabstops,
            });

            // Check whether the just-entered snippet ends with an auto-closable bracket.
            if self.autoclose_regions.is_empty() {
                let snapshot = self.buffer.read(cx).snapshot(cx);
                for selection in &mut self.selections.all::<Point>(cx) {
                    let selection_head = selection.head();
                    let Some(scope) = snapshot.language_scope_at(selection_head) else {
                        continue;
                    };

                    let mut bracket_pair = None;
                    let next_chars = snapshot.chars_at(selection_head).collect::<String>();
                    let prev_chars = snapshot
                        .reversed_chars_at(selection_head)
                        .collect::<String>();
                    for (pair, enabled) in scope.brackets() {
                        if enabled
                            && pair.close
                            && prev_chars.starts_with(pair.start.as_str())
                            && next_chars.starts_with(pair.end.as_str())
                        {
                            bracket_pair = Some(pair.clone());
                            break;
                        }
                    }
                    if let Some(pair) = bracket_pair {
                        let start = snapshot.anchor_after(selection_head);
                        let end = snapshot.anchor_after(selection_head);
                        self.autoclose_regions.push(AutocloseRegion {
                            selection_id: selection.id,
                            range: start..end,
                            pair,
                        });
                    }
                }
            }
        }
        Ok(())
    }

    pub fn move_to_next_snippet_tabstop(&mut self, cx: &mut ViewContext<Self>) -> bool {
        self.move_to_snippet_tabstop(Bias::Right, cx)
    }

    pub fn move_to_prev_snippet_tabstop(&mut self, cx: &mut ViewContext<Self>) -> bool {
        self.move_to_snippet_tabstop(Bias::Left, cx)
    }

    pub fn move_to_snippet_tabstop(&mut self, bias: Bias, cx: &mut ViewContext<Self>) -> bool {
        if let Some(mut snippet) = self.snippet_stack.pop() {
            match bias {
                Bias::Left => {
                    if snippet.active_index > 0 {
                        snippet.active_index -= 1;
                    } else {
                        self.snippet_stack.push(snippet);
                        return false;
                    }
                }
                Bias::Right => {
                    if snippet.active_index + 1 < snippet.ranges.len() {
                        snippet.active_index += 1;
                    } else {
                        self.snippet_stack.push(snippet);
                        return false;
                    }
                }
            }
            if let Some(current_ranges) = snippet.ranges.get(snippet.active_index) {
                self.change_selections(Some(Autoscroll::fit()), cx, |s| {
                    s.select_anchor_ranges(current_ranges.iter().cloned())
                });
                // If snippet state is not at the last tabstop, push it back on the stack
                if snippet.active_index + 1 < snippet.ranges.len() {
                    self.snippet_stack.push(snippet);
                }
                return true;
            }
        }

        false
    }

    pub fn clear(&mut self, cx: &mut ViewContext<Self>) {
        self.transact(cx, |this, cx| {
            this.select_all(&SelectAll, cx);
            this.insert("", cx);
        });
    }

    pub fn backspace(&mut self, _: &Backspace, cx: &mut ViewContext<Self>) {
        self.transact(cx, |this, cx| {
            this.select_autoclose_pair(cx);
            let mut selections = this.selections.all::<Point>(cx);
            if !this.selections.line_mode {
                let display_map = this.display_map.update(cx, |map, cx| map.snapshot(cx));
                for selection in &mut selections {
                    if selection.is_empty() {
                        let old_head = selection.head();
                        let mut new_head =
                            movement::left(&display_map, old_head.to_display_point(&display_map))
                                .to_point(&display_map);
                        if let Some((buffer, line_buffer_range)) = display_map
                            .buffer_snapshot
                            .buffer_line_for_row(old_head.row)
                        {
                            let indent_size =
                                buffer.indent_size_for_line(line_buffer_range.start.row);
                            let indent_len = match indent_size.kind {
                                IndentKind::Space => {
                                    buffer.settings_at(line_buffer_range.start, cx).tab_size
                                }
                                IndentKind::Tab => NonZeroU32::new(1).unwrap(),
                            };
                            if old_head.column <= indent_size.len && old_head.column > 0 {
                                let indent_len = indent_len.get();
                                new_head = cmp::min(
                                    new_head,
                                    Point::new(
                                        old_head.row,
                                        ((old_head.column - 1) / indent_len) * indent_len,
                                    ),
                                );
                            }
                        }

                        selection.set_head(new_head, SelectionGoal::None);
                    }
                }
            }

            this.change_selections(Some(Autoscroll::fit()), cx, |s| s.select(selections));
            this.insert("", cx);
            this.refresh_inline_completion(true, cx);
        });
    }

    pub fn delete(&mut self, _: &Delete, cx: &mut ViewContext<Self>) {
        self.transact(cx, |this, cx| {
            this.change_selections(Some(Autoscroll::fit()), cx, |s| {
                let line_mode = s.line_mode;
                s.move_with(|map, selection| {
                    if selection.is_empty() && !line_mode {
                        let cursor = movement::right(map, selection.head());
                        selection.end = cursor;
                        selection.reversed = true;
                        selection.goal = SelectionGoal::None;
                    }
                })
            });
            this.insert("", cx);
            this.refresh_inline_completion(true, cx);
        });
    }

    pub fn tab_prev(&mut self, _: &TabPrev, cx: &mut ViewContext<Self>) {
        if self.move_to_prev_snippet_tabstop(cx) {
            return;
        }

        self.outdent(&Outdent, cx);
    }

    pub fn tab(&mut self, _: &Tab, cx: &mut ViewContext<Self>) {
        if self.move_to_next_snippet_tabstop(cx) || self.read_only(cx) {
            return;
        }

        let mut selections = self.selections.all_adjusted(cx);
        let buffer = self.buffer.read(cx);
        let snapshot = buffer.snapshot(cx);
        let rows_iter = selections.iter().map(|s| s.head().row);
        let suggested_indents = snapshot.suggested_indents(rows_iter, cx);

        let mut edits = Vec::new();
        let mut prev_edited_row = 0;
        let mut row_delta = 0;
        for selection in &mut selections {
            if selection.start.row != prev_edited_row {
                row_delta = 0;
            }
            prev_edited_row = selection.end.row;

            // If the selection is non-empty, then increase the indentation of the selected lines.
            if !selection.is_empty() {
                row_delta =
                    Self::indent_selection(buffer, &snapshot, selection, &mut edits, row_delta, cx);
                continue;
            }

            // If the selection is empty and the cursor is in the leading whitespace before the
            // suggested indentation, then auto-indent the line.
            let cursor = selection.head();
            let current_indent = snapshot.indent_size_for_line(cursor.row);
            if let Some(suggested_indent) = suggested_indents.get(&cursor.row).copied() {
                if cursor.column < suggested_indent.len
                    && cursor.column <= current_indent.len
                    && current_indent.len <= suggested_indent.len
                {
                    selection.start = Point::new(cursor.row, suggested_indent.len);
                    selection.end = selection.start;
                    if row_delta == 0 {
                        edits.extend(Buffer::edit_for_indent_size_adjustment(
                            cursor.row,
                            current_indent,
                            suggested_indent,
                        ));
                        row_delta = suggested_indent.len - current_indent.len;
                    }
                    continue;
                }
            }

            // Accept copilot completion if there is only one selection and the cursor is not
            // in the leading whitespace.
            if self.selections.count() == 1
                && cursor.column >= current_indent.len
                && self.has_active_inline_completion(cx)
            {
                self.accept_inline_completion(cx);
                return;
            }

            // Otherwise, insert a hard or soft tab.
            let settings = buffer.settings_at(cursor, cx);
            let tab_size = if settings.hard_tabs {
                IndentSize::tab()
            } else {
                let tab_size = settings.tab_size.get();
                let char_column = snapshot
                    .text_for_range(Point::new(cursor.row, 0)..cursor)
                    .flat_map(str::chars)
                    .count()
                    + row_delta as usize;
                let chars_to_next_tab_stop = tab_size - (char_column as u32 % tab_size);
                IndentSize::spaces(chars_to_next_tab_stop)
            };
            selection.start = Point::new(cursor.row, cursor.column + row_delta + tab_size.len);
            selection.end = selection.start;
            edits.push((cursor..cursor, tab_size.chars().collect::<String>()));
            row_delta += tab_size.len;
        }

        self.transact(cx, |this, cx| {
            this.buffer.update(cx, |b, cx| b.edit(edits, None, cx));
            this.change_selections(Some(Autoscroll::fit()), cx, |s| s.select(selections));
            this.refresh_inline_completion(true, cx);
        });
    }

    pub fn indent(&mut self, _: &Indent, cx: &mut ViewContext<Self>) {
        if self.read_only(cx) {
            return;
        }
        let mut selections = self.selections.all::<Point>(cx);
        let mut prev_edited_row = 0;
        let mut row_delta = 0;
        let mut edits = Vec::new();
        let buffer = self.buffer.read(cx);
        let snapshot = buffer.snapshot(cx);
        for selection in &mut selections {
            if selection.start.row != prev_edited_row {
                row_delta = 0;
            }
            prev_edited_row = selection.end.row;

            row_delta =
                Self::indent_selection(buffer, &snapshot, selection, &mut edits, row_delta, cx);
        }

        self.transact(cx, |this, cx| {
            this.buffer.update(cx, |b, cx| b.edit(edits, None, cx));
            this.change_selections(Some(Autoscroll::fit()), cx, |s| s.select(selections));
        });
    }

    fn indent_selection(
        buffer: &MultiBuffer,
        snapshot: &MultiBufferSnapshot,
        selection: &mut Selection<Point>,
        edits: &mut Vec<(Range<Point>, String)>,
        delta_for_start_row: u32,
        cx: &AppContext,
    ) -> u32 {
        let settings = buffer.settings_at(selection.start, cx);
        let tab_size = settings.tab_size.get();
        let indent_kind = if settings.hard_tabs {
            IndentKind::Tab
        } else {
            IndentKind::Space
        };
        let mut start_row = selection.start.row;
        let mut end_row = selection.end.row + 1;

        // If a selection ends at the beginning of a line, don't indent
        // that last line.
        if selection.end.column == 0 && selection.end.row > selection.start.row {
            end_row -= 1;
        }

        // Avoid re-indenting a row that has already been indented by a
        // previous selection, but still update this selection's column
        // to reflect that indentation.
        if delta_for_start_row > 0 {
            start_row += 1;
            selection.start.column += delta_for_start_row;
            if selection.end.row == selection.start.row {
                selection.end.column += delta_for_start_row;
            }
        }

        let mut delta_for_end_row = 0;
        let has_multiple_rows = start_row + 1 != end_row;
        for row in start_row..end_row {
            let current_indent = snapshot.indent_size_for_line(row);
            let indent_delta = match (current_indent.kind, indent_kind) {
                (IndentKind::Space, IndentKind::Space) => {
                    let columns_to_next_tab_stop = tab_size - (current_indent.len % tab_size);
                    IndentSize::spaces(columns_to_next_tab_stop)
                }
                (IndentKind::Tab, IndentKind::Space) => IndentSize::spaces(tab_size),
                (_, IndentKind::Tab) => IndentSize::tab(),
            };

            let start = if has_multiple_rows || current_indent.len < selection.start.column {
                0
            } else {
                selection.start.column
            };
            let row_start = Point::new(row, start);
            edits.push((
                row_start..row_start,
                indent_delta.chars().collect::<String>(),
            ));

            // Update this selection's endpoints to reflect the indentation.
            if row == selection.start.row {
                selection.start.column += indent_delta.len;
            }
            if row == selection.end.row {
                selection.end.column += indent_delta.len;
                delta_for_end_row = indent_delta.len;
            }
        }

        if selection.start.row == selection.end.row {
            delta_for_start_row + delta_for_end_row
        } else {
            delta_for_end_row
        }
    }

    pub fn outdent(&mut self, _: &Outdent, cx: &mut ViewContext<Self>) {
        if self.read_only(cx) {
            return;
        }
        let display_map = self.display_map.update(cx, |map, cx| map.snapshot(cx));
        let selections = self.selections.all::<Point>(cx);
        let mut deletion_ranges = Vec::new();
        let mut last_outdent = None;
        {
            let buffer = self.buffer.read(cx);
            let snapshot = buffer.snapshot(cx);
            for selection in &selections {
                let settings = buffer.settings_at(selection.start, cx);
                let tab_size = settings.tab_size.get();
                let mut rows = selection.spanned_rows(false, &display_map);

                // Avoid re-outdenting a row that has already been outdented by a
                // previous selection.
                if let Some(last_row) = last_outdent {
                    if last_row == rows.start {
                        rows.start += 1;
                    }
                }
                let has_multiple_rows = rows.len() > 1;
                for row in rows {
                    let indent_size = snapshot.indent_size_for_line(row);
                    if indent_size.len > 0 {
                        let deletion_len = match indent_size.kind {
                            IndentKind::Space => {
                                let columns_to_prev_tab_stop = indent_size.len % tab_size;
                                if columns_to_prev_tab_stop == 0 {
                                    tab_size
                                } else {
                                    columns_to_prev_tab_stop
                                }
                            }
                            IndentKind::Tab => 1,
                        };
                        let start = if has_multiple_rows
                            || deletion_len > selection.start.column
                            || indent_size.len < selection.start.column
                        {
                            0
                        } else {
                            selection.start.column - deletion_len
                        };
                        deletion_ranges
                            .push(Point::new(row, start)..Point::new(row, start + deletion_len));
                        last_outdent = Some(row);
                    }
                }
            }
        }

        self.transact(cx, |this, cx| {
            this.buffer.update(cx, |buffer, cx| {
                let empty_str: Arc<str> = "".into();
                buffer.edit(
                    deletion_ranges
                        .into_iter()
                        .map(|range| (range, empty_str.clone())),
                    None,
                    cx,
                );
            });
            let selections = this.selections.all::<usize>(cx);
            this.change_selections(Some(Autoscroll::fit()), cx, |s| s.select(selections));
        });
    }

    pub fn delete_line(&mut self, _: &DeleteLine, cx: &mut ViewContext<Self>) {
        let display_map = self.display_map.update(cx, |map, cx| map.snapshot(cx));
        let selections = self.selections.all::<Point>(cx);

        let mut new_cursors = Vec::new();
        let mut edit_ranges = Vec::new();
        let mut selections = selections.iter().peekable();
        while let Some(selection) = selections.next() {
            let mut rows = selection.spanned_rows(false, &display_map);
            let goal_display_column = selection.head().to_display_point(&display_map).column();

            // Accumulate contiguous regions of rows that we want to delete.
            while let Some(next_selection) = selections.peek() {
                let next_rows = next_selection.spanned_rows(false, &display_map);
                if next_rows.start <= rows.end {
                    rows.end = next_rows.end;
                    selections.next().unwrap();
                } else {
                    break;
                }
            }

            let buffer = &display_map.buffer_snapshot;
            let mut edit_start = Point::new(rows.start, 0).to_offset(buffer);
            let edit_end;
            let cursor_buffer_row;
            if buffer.max_point().row >= rows.end {
                // If there's a line after the range, delete the \n from the end of the row range
                // and position the cursor on the next line.
                edit_end = Point::new(rows.end, 0).to_offset(buffer);
                cursor_buffer_row = rows.end;
            } else {
                // If there isn't a line after the range, delete the \n from the line before the
                // start of the row range and position the cursor there.
                edit_start = edit_start.saturating_sub(1);
                edit_end = buffer.len();
                cursor_buffer_row = rows.start.saturating_sub(1);
            }

            let mut cursor = Point::new(cursor_buffer_row, 0).to_display_point(&display_map);
            *cursor.column_mut() =
                cmp::min(goal_display_column, display_map.line_len(cursor.row()));

            new_cursors.push((
                selection.id,
                buffer.anchor_after(cursor.to_point(&display_map)),
            ));
            edit_ranges.push(edit_start..edit_end);
        }

        self.transact(cx, |this, cx| {
            let buffer = this.buffer.update(cx, |buffer, cx| {
                let empty_str: Arc<str> = "".into();
                buffer.edit(
                    edit_ranges
                        .into_iter()
                        .map(|range| (range, empty_str.clone())),
                    None,
                    cx,
                );
                buffer.snapshot(cx)
            });
            let new_selections = new_cursors
                .into_iter()
                .map(|(id, cursor)| {
                    let cursor = cursor.to_point(&buffer);
                    Selection {
                        id,
                        start: cursor,
                        end: cursor,
                        reversed: false,
                        goal: SelectionGoal::None,
                    }
                })
                .collect();

            this.change_selections(Some(Autoscroll::fit()), cx, |s| {
                s.select(new_selections);
            });
        });
    }

    pub fn join_lines(&mut self, _: &JoinLines, cx: &mut ViewContext<Self>) {
        if self.read_only(cx) {
            return;
        }
        let mut row_ranges = Vec::<Range<u32>>::new();
        for selection in self.selections.all::<Point>(cx) {
            let start = selection.start.row;
            let end = if selection.start.row == selection.end.row {
                selection.start.row + 1
            } else {
                selection.end.row
            };

            if let Some(last_row_range) = row_ranges.last_mut() {
                if start <= last_row_range.end {
                    last_row_range.end = end;
                    continue;
                }
            }
            row_ranges.push(start..end);
        }

        let snapshot = self.buffer.read(cx).snapshot(cx);
        let mut cursor_positions = Vec::new();
        for row_range in &row_ranges {
            let anchor = snapshot.anchor_before(Point::new(
                row_range.end - 1,
                snapshot.line_len(row_range.end - 1),
            ));
            cursor_positions.push(anchor..anchor);
        }

        self.transact(cx, |this, cx| {
            for row_range in row_ranges.into_iter().rev() {
                for row in row_range.rev() {
                    let end_of_line = Point::new(row, snapshot.line_len(row));
                    let indent = snapshot.indent_size_for_line(row + 1);
                    let start_of_next_line = Point::new(row + 1, indent.len);

                    let replace = if snapshot.line_len(row + 1) > indent.len {
                        " "
                    } else {
                        ""
                    };

                    this.buffer.update(cx, |buffer, cx| {
                        buffer.edit([(end_of_line..start_of_next_line, replace)], None, cx)
                    });
                }
            }

            this.change_selections(Some(Autoscroll::fit()), cx, |s| {
                s.select_anchor_ranges(cursor_positions)
            });
        });
    }

    pub fn sort_lines_case_sensitive(
        &mut self,
        _: &SortLinesCaseSensitive,
        cx: &mut ViewContext<Self>,
    ) {
        self.manipulate_lines(cx, |lines| lines.sort())
    }

    pub fn sort_lines_case_insensitive(
        &mut self,
        _: &SortLinesCaseInsensitive,
        cx: &mut ViewContext<Self>,
    ) {
        self.manipulate_lines(cx, |lines| lines.sort_by_key(|line| line.to_lowercase()))
    }

    pub fn unique_lines_case_insensitive(
        &mut self,
        _: &UniqueLinesCaseInsensitive,
        cx: &mut ViewContext<Self>,
    ) {
        self.manipulate_lines(cx, |lines| {
            let mut seen = HashSet::default();
            lines.retain(|line| seen.insert(line.to_lowercase()));
        })
    }

    pub fn unique_lines_case_sensitive(
        &mut self,
        _: &UniqueLinesCaseSensitive,
        cx: &mut ViewContext<Self>,
    ) {
        self.manipulate_lines(cx, |lines| {
            let mut seen = HashSet::default();
            lines.retain(|line| seen.insert(*line));
        })
    }

    pub fn revert_selected_hunks(&mut self, _: &RevertSelectedHunks, cx: &mut ViewContext<Self>) {
        let revert_changes = self.gather_revert_changes(&self.selections.disjoint_anchors(), cx);
        if !revert_changes.is_empty() {
            self.transact(cx, |editor, cx| {
                editor.buffer().update(cx, |multi_buffer, cx| {
                    for (buffer_id, buffer_revert_ranges) in revert_changes {
                        if let Some(buffer) = multi_buffer.buffer(buffer_id) {
                            buffer.update(cx, |buffer, cx| {
                                buffer.edit(buffer_revert_ranges, None, cx);
                            });
                        }
                    }
                });
                editor.change_selections(None, cx, |selections| selections.refresh());
            });
        }
    }

    fn gather_revert_changes(
        &mut self,
        selections: &[Selection<Anchor>],
        cx: &mut ViewContext<'_, Editor>,
    ) -> HashMap<BufferId, Vec<(Range<text::Anchor>, Arc<str>)>> {
        let mut revert_changes = HashMap::default();
        self.buffer.update(cx, |multi_buffer, cx| {
            let multi_buffer_snapshot = multi_buffer.snapshot(cx);
            let selected_multi_buffer_rows = selections.iter().map(|selection| {
                let head = selection.head();
                let tail = selection.tail();
                let start = tail.to_point(&multi_buffer_snapshot).row;
                let end = head.to_point(&multi_buffer_snapshot).row;
                if start > end {
                    end..start
                } else {
                    start..end
                }
            });

            let mut processed_buffer_rows =
                HashMap::<BufferId, HashSet<Range<text::Anchor>>>::default();
            for selected_multi_buffer_rows in selected_multi_buffer_rows {
                let query_rows =
                    selected_multi_buffer_rows.start..selected_multi_buffer_rows.end + 1;
                for hunk in multi_buffer_snapshot.git_diff_hunks_in_range(query_rows.clone()) {
                    // Deleted hunk is an empty row range, no caret can be placed there and Zed allows to revert it
                    // when the caret is just above or just below the deleted hunk.
                    let allow_adjacent = hunk.status() == DiffHunkStatus::Removed;
                    let related_to_selection = if allow_adjacent {
                        hunk.associated_range.overlaps(&query_rows)
                            || hunk.associated_range.start == query_rows.end
                            || hunk.associated_range.end == query_rows.start
                    } else {
                        // `selected_multi_buffer_rows` are inclusive (e.g. [2..2] means 2nd row is selected)
                        // `hunk.associated_range` is exclusive (e.g. [2..3] means 2nd row is selected)
                        hunk.associated_range.overlaps(&selected_multi_buffer_rows)
                            || selected_multi_buffer_rows.end == hunk.associated_range.start
                    };
                    if related_to_selection {
                        if !processed_buffer_rows
                            .entry(hunk.buffer_id)
                            .or_default()
                            .insert(hunk.buffer_range.start..hunk.buffer_range.end)
                        {
                            continue;
                        }
                        Self::prepare_revert_change(&mut revert_changes, &multi_buffer, &hunk, cx);
                    }
                }
            }
        });
        revert_changes
    }

    fn prepare_revert_change(
        revert_changes: &mut HashMap<BufferId, Vec<(Range<text::Anchor>, Arc<str>)>>,
        multi_buffer: &MultiBuffer,
        hunk: &DiffHunk<u32>,
        cx: &mut AppContext,
    ) -> Option<()> {
        let buffer = multi_buffer.buffer(hunk.buffer_id)?;
        let buffer = buffer.read(cx);
        let original_text = buffer.diff_base()?.get(hunk.diff_base_byte_range.clone())?;
        let buffer_snapshot = buffer.snapshot();
        let buffer_revert_changes = revert_changes.entry(buffer.remote_id()).or_default();
        if let Err(i) = buffer_revert_changes.binary_search_by(|probe| {
            probe
                .0
                .start
                .cmp(&hunk.buffer_range.start, &buffer_snapshot)
                .then(probe.0.end.cmp(&hunk.buffer_range.end, &buffer_snapshot))
                .then(probe.1.as_ref().cmp(original_text))
        }) {
            buffer_revert_changes.insert(i, (hunk.buffer_range.clone(), Arc::from(original_text)));
            Some(())
        } else {
            None
        }
    }

    pub fn reverse_lines(&mut self, _: &ReverseLines, cx: &mut ViewContext<Self>) {
        self.manipulate_lines(cx, |lines| lines.reverse())
    }

    pub fn shuffle_lines(&mut self, _: &ShuffleLines, cx: &mut ViewContext<Self>) {
        self.manipulate_lines(cx, |lines| lines.shuffle(&mut thread_rng()))
    }

    fn manipulate_lines<Fn>(&mut self, cx: &mut ViewContext<Self>, mut callback: Fn)
    where
        Fn: FnMut(&mut Vec<&str>),
    {
        let display_map = self.display_map.update(cx, |map, cx| map.snapshot(cx));
        let buffer = self.buffer.read(cx).snapshot(cx);

        let mut edits = Vec::new();

        let selections = self.selections.all::<Point>(cx);
        let mut selections = selections.iter().peekable();
        let mut contiguous_row_selections = Vec::new();
        let mut new_selections = Vec::new();
        let mut added_lines = 0;
        let mut removed_lines = 0;

        while let Some(selection) = selections.next() {
            let (start_row, end_row) = consume_contiguous_rows(
                &mut contiguous_row_selections,
                selection,
                &display_map,
                &mut selections,
            );

            let start_point = Point::new(start_row, 0);
            let end_point = Point::new(end_row - 1, buffer.line_len(end_row - 1));
            let text = buffer
                .text_for_range(start_point..end_point)
                .collect::<String>();

            let mut lines = text.split('\n').collect_vec();

            let lines_before = lines.len();
            callback(&mut lines);
            let lines_after = lines.len();

            edits.push((start_point..end_point, lines.join("\n")));

            // Selections must change based on added and removed line count
            let start_row = start_point.row + added_lines as u32 - removed_lines as u32;
            let end_row = start_row + lines_after.saturating_sub(1) as u32;
            new_selections.push(Selection {
                id: selection.id,
                start: start_row,
                end: end_row,
                goal: SelectionGoal::None,
                reversed: selection.reversed,
            });

            if lines_after > lines_before {
                added_lines += lines_after - lines_before;
            } else if lines_before > lines_after {
                removed_lines += lines_before - lines_after;
            }
        }

        self.transact(cx, |this, cx| {
            let buffer = this.buffer.update(cx, |buffer, cx| {
                buffer.edit(edits, None, cx);
                buffer.snapshot(cx)
            });

            // Recalculate offsets on newly edited buffer
            let new_selections = new_selections
                .iter()
                .map(|s| {
                    let start_point = Point::new(s.start, 0);
                    let end_point = Point::new(s.end, buffer.line_len(s.end));
                    Selection {
                        id: s.id,
                        start: buffer.point_to_offset(start_point),
                        end: buffer.point_to_offset(end_point),
                        goal: s.goal,
                        reversed: s.reversed,
                    }
                })
                .collect();

            this.change_selections(Some(Autoscroll::fit()), cx, |s| {
                s.select(new_selections);
            });

            this.request_autoscroll(Autoscroll::fit(), cx);
        });
    }

    pub fn convert_to_upper_case(&mut self, _: &ConvertToUpperCase, cx: &mut ViewContext<Self>) {
        self.manipulate_text(cx, |text| text.to_uppercase())
    }

    pub fn convert_to_lower_case(&mut self, _: &ConvertToLowerCase, cx: &mut ViewContext<Self>) {
        self.manipulate_text(cx, |text| text.to_lowercase())
    }

    pub fn convert_to_title_case(&mut self, _: &ConvertToTitleCase, cx: &mut ViewContext<Self>) {
        self.manipulate_text(cx, |text| {
            // Hack to get around the fact that to_case crate doesn't support '\n' as a word boundary
            // https://github.com/rutrum/convert-case/issues/16
            text.split('\n')
                .map(|line| line.to_case(Case::Title))
                .join("\n")
        })
    }

    pub fn convert_to_snake_case(&mut self, _: &ConvertToSnakeCase, cx: &mut ViewContext<Self>) {
        self.manipulate_text(cx, |text| text.to_case(Case::Snake))
    }

    pub fn convert_to_kebab_case(&mut self, _: &ConvertToKebabCase, cx: &mut ViewContext<Self>) {
        self.manipulate_text(cx, |text| text.to_case(Case::Kebab))
    }

    pub fn convert_to_upper_camel_case(
        &mut self,
        _: &ConvertToUpperCamelCase,
        cx: &mut ViewContext<Self>,
    ) {
        self.manipulate_text(cx, |text| {
            // Hack to get around the fact that to_case crate doesn't support '\n' as a word boundary
            // https://github.com/rutrum/convert-case/issues/16
            text.split('\n')
                .map(|line| line.to_case(Case::UpperCamel))
                .join("\n")
        })
    }

    pub fn convert_to_lower_camel_case(
        &mut self,
        _: &ConvertToLowerCamelCase,
        cx: &mut ViewContext<Self>,
    ) {
        self.manipulate_text(cx, |text| text.to_case(Case::Camel))
    }

    fn manipulate_text<Fn>(&mut self, cx: &mut ViewContext<Self>, mut callback: Fn)
    where
        Fn: FnMut(&str) -> String,
    {
        let display_map = self.display_map.update(cx, |map, cx| map.snapshot(cx));
        let buffer = self.buffer.read(cx).snapshot(cx);

        let mut new_selections = Vec::new();
        let mut edits = Vec::new();
        let mut selection_adjustment = 0i32;

        for selection in self.selections.all::<usize>(cx) {
            let selection_is_empty = selection.is_empty();

            let (start, end) = if selection_is_empty {
                let word_range = movement::surrounding_word(
                    &display_map,
                    selection.start.to_display_point(&display_map),
                );
                let start = word_range.start.to_offset(&display_map, Bias::Left);
                let end = word_range.end.to_offset(&display_map, Bias::Left);
                (start, end)
            } else {
                (selection.start, selection.end)
            };

            let text = buffer.text_for_range(start..end).collect::<String>();
            let old_length = text.len() as i32;
            let text = callback(&text);

            new_selections.push(Selection {
                start: (start as i32 - selection_adjustment) as usize,
                end: ((start + text.len()) as i32 - selection_adjustment) as usize,
                goal: SelectionGoal::None,
                ..selection
            });

            selection_adjustment += old_length - text.len() as i32;

            edits.push((start..end, text));
        }

        self.transact(cx, |this, cx| {
            this.buffer.update(cx, |buffer, cx| {
                buffer.edit(edits, None, cx);
            });

            this.change_selections(Some(Autoscroll::fit()), cx, |s| {
                s.select(new_selections);
            });

            this.request_autoscroll(Autoscroll::fit(), cx);
        });
    }

    pub fn duplicate_line(&mut self, upwards: bool, cx: &mut ViewContext<Self>) {
        let display_map = self.display_map.update(cx, |map, cx| map.snapshot(cx));
        let buffer = &display_map.buffer_snapshot;
        let selections = self.selections.all::<Point>(cx);

        let mut edits = Vec::new();
        let mut selections_iter = selections.iter().peekable();
        while let Some(selection) = selections_iter.next() {
            // Avoid duplicating the same lines twice.
            let mut rows = selection.spanned_rows(false, &display_map);

            while let Some(next_selection) = selections_iter.peek() {
                let next_rows = next_selection.spanned_rows(false, &display_map);
                if next_rows.start < rows.end {
                    rows.end = next_rows.end;
                    selections_iter.next().unwrap();
                } else {
                    break;
                }
            }

            // Copy the text from the selected row region and splice it either at the start
            // or end of the region.
            let start = Point::new(rows.start, 0);
            let end = Point::new(rows.end - 1, buffer.line_len(rows.end - 1));
            let text = buffer
                .text_for_range(start..end)
                .chain(Some("\n"))
                .collect::<String>();
            let insert_location = if upwards {
                Point::new(rows.end, 0)
            } else {
                start
            };
            edits.push((insert_location..insert_location, text));
        }

        self.transact(cx, |this, cx| {
            this.buffer.update(cx, |buffer, cx| {
                buffer.edit(edits, None, cx);
            });

            this.request_autoscroll(Autoscroll::fit(), cx);
        });
    }

    pub fn duplicate_line_up(&mut self, _: &DuplicateLineUp, cx: &mut ViewContext<Self>) {
        self.duplicate_line(true, cx);
    }

    pub fn duplicate_line_down(&mut self, _: &DuplicateLineDown, cx: &mut ViewContext<Self>) {
        self.duplicate_line(false, cx);
    }

    pub fn move_line_up(&mut self, _: &MoveLineUp, cx: &mut ViewContext<Self>) {
        let display_map = self.display_map.update(cx, |map, cx| map.snapshot(cx));
        let buffer = self.buffer.read(cx).snapshot(cx);

        let mut edits = Vec::new();
        let mut unfold_ranges = Vec::new();
        let mut refold_ranges = Vec::new();

        let selections = self.selections.all::<Point>(cx);
        let mut selections = selections.iter().peekable();
        let mut contiguous_row_selections = Vec::new();
        let mut new_selections = Vec::new();

        while let Some(selection) = selections.next() {
            // Find all the selections that span a contiguous row range
            let (start_row, end_row) = consume_contiguous_rows(
                &mut contiguous_row_selections,
                selection,
                &display_map,
                &mut selections,
            );

            // Move the text spanned by the row range to be before the line preceding the row range
            if start_row > 0 {
                let range_to_move = Point::new(start_row - 1, buffer.line_len(start_row - 1))
                    ..Point::new(end_row - 1, buffer.line_len(end_row - 1));
                let insertion_point = display_map
                    .prev_line_boundary(Point::new(start_row - 1, 0))
                    .0;

                // Don't move lines across excerpts
                if buffer
                    .excerpt_boundaries_in_range((
                        Bound::Excluded(insertion_point),
                        Bound::Included(range_to_move.end),
                    ))
                    .next()
                    .is_none()
                {
                    let text = buffer
                        .text_for_range(range_to_move.clone())
                        .flat_map(|s| s.chars())
                        .skip(1)
                        .chain(['\n'])
                        .collect::<String>();

                    edits.push((
                        buffer.anchor_after(range_to_move.start)
                            ..buffer.anchor_before(range_to_move.end),
                        String::new(),
                    ));
                    let insertion_anchor = buffer.anchor_after(insertion_point);
                    edits.push((insertion_anchor..insertion_anchor, text));

                    let row_delta = range_to_move.start.row - insertion_point.row + 1;

                    // Move selections up
                    new_selections.extend(contiguous_row_selections.drain(..).map(
                        |mut selection| {
                            selection.start.row -= row_delta;
                            selection.end.row -= row_delta;
                            selection
                        },
                    ));

                    // Move folds up
                    unfold_ranges.push(range_to_move.clone());
                    for fold in display_map.folds_in_range(
                        buffer.anchor_before(range_to_move.start)
                            ..buffer.anchor_after(range_to_move.end),
                    ) {
                        let mut start = fold.range.start.to_point(&buffer);
                        let mut end = fold.range.end.to_point(&buffer);
                        start.row -= row_delta;
                        end.row -= row_delta;
                        refold_ranges.push(start..end);
                    }
                }
            }

            // If we didn't move line(s), preserve the existing selections
            new_selections.append(&mut contiguous_row_selections);
        }

        self.transact(cx, |this, cx| {
            this.unfold_ranges(unfold_ranges, true, true, cx);
            this.buffer.update(cx, |buffer, cx| {
                for (range, text) in edits {
                    buffer.edit([(range, text)], None, cx);
                }
            });
            this.fold_ranges(refold_ranges, true, cx);
            this.change_selections(Some(Autoscroll::fit()), cx, |s| {
                s.select(new_selections);
            })
        });
    }

    pub fn move_line_down(&mut self, _: &MoveLineDown, cx: &mut ViewContext<Self>) {
        let display_map = self.display_map.update(cx, |map, cx| map.snapshot(cx));
        let buffer = self.buffer.read(cx).snapshot(cx);

        let mut edits = Vec::new();
        let mut unfold_ranges = Vec::new();
        let mut refold_ranges = Vec::new();

        let selections = self.selections.all::<Point>(cx);
        let mut selections = selections.iter().peekable();
        let mut contiguous_row_selections = Vec::new();
        let mut new_selections = Vec::new();

        while let Some(selection) = selections.next() {
            // Find all the selections that span a contiguous row range
            let (start_row, end_row) = consume_contiguous_rows(
                &mut contiguous_row_selections,
                selection,
                &display_map,
                &mut selections,
            );

            // Move the text spanned by the row range to be after the last line of the row range
            if end_row <= buffer.max_point().row {
                let range_to_move = Point::new(start_row, 0)..Point::new(end_row, 0);
                let insertion_point = display_map.next_line_boundary(Point::new(end_row, 0)).0;

                // Don't move lines across excerpt boundaries
                if buffer
                    .excerpt_boundaries_in_range((
                        Bound::Excluded(range_to_move.start),
                        Bound::Included(insertion_point),
                    ))
                    .next()
                    .is_none()
                {
                    let mut text = String::from("\n");
                    text.extend(buffer.text_for_range(range_to_move.clone()));
                    text.pop(); // Drop trailing newline
                    edits.push((
                        buffer.anchor_after(range_to_move.start)
                            ..buffer.anchor_before(range_to_move.end),
                        String::new(),
                    ));
                    let insertion_anchor = buffer.anchor_after(insertion_point);
                    edits.push((insertion_anchor..insertion_anchor, text));

                    let row_delta = insertion_point.row - range_to_move.end.row + 1;

                    // Move selections down
                    new_selections.extend(contiguous_row_selections.drain(..).map(
                        |mut selection| {
                            selection.start.row += row_delta;
                            selection.end.row += row_delta;
                            selection
                        },
                    ));

                    // Move folds down
                    unfold_ranges.push(range_to_move.clone());
                    for fold in display_map.folds_in_range(
                        buffer.anchor_before(range_to_move.start)
                            ..buffer.anchor_after(range_to_move.end),
                    ) {
                        let mut start = fold.range.start.to_point(&buffer);
                        let mut end = fold.range.end.to_point(&buffer);
                        start.row += row_delta;
                        end.row += row_delta;
                        refold_ranges.push(start..end);
                    }
                }
            }

            // If we didn't move line(s), preserve the existing selections
            new_selections.append(&mut contiguous_row_selections);
        }

        self.transact(cx, |this, cx| {
            this.unfold_ranges(unfold_ranges, true, true, cx);
            this.buffer.update(cx, |buffer, cx| {
                for (range, text) in edits {
                    buffer.edit([(range, text)], None, cx);
                }
            });
            this.fold_ranges(refold_ranges, true, cx);
            this.change_selections(Some(Autoscroll::fit()), cx, |s| s.select(new_selections));
        });
    }

    pub fn transpose(&mut self, _: &Transpose, cx: &mut ViewContext<Self>) {
        let text_layout_details = &self.text_layout_details(cx);
        self.transact(cx, |this, cx| {
            let edits = this.change_selections(Some(Autoscroll::fit()), cx, |s| {
                let mut edits: Vec<(Range<usize>, String)> = Default::default();
                let line_mode = s.line_mode;
                s.move_with(|display_map, selection| {
                    if !selection.is_empty() || line_mode {
                        return;
                    }

                    let mut head = selection.head();
                    let mut transpose_offset = head.to_offset(display_map, Bias::Right);
                    if head.column() == display_map.line_len(head.row()) {
                        transpose_offset = display_map
                            .buffer_snapshot
                            .clip_offset(transpose_offset.saturating_sub(1), Bias::Left);
                    }

                    if transpose_offset == 0 {
                        return;
                    }

                    *head.column_mut() += 1;
                    head = display_map.clip_point(head, Bias::Right);
                    let goal = SelectionGoal::HorizontalPosition(
                        display_map
                            .x_for_display_point(head, &text_layout_details)
                            .into(),
                    );
                    selection.collapse_to(head, goal);

                    let transpose_start = display_map
                        .buffer_snapshot
                        .clip_offset(transpose_offset.saturating_sub(1), Bias::Left);
                    if edits.last().map_or(true, |e| e.0.end <= transpose_start) {
                        let transpose_end = display_map
                            .buffer_snapshot
                            .clip_offset(transpose_offset + 1, Bias::Right);
                        if let Some(ch) =
                            display_map.buffer_snapshot.chars_at(transpose_start).next()
                        {
                            edits.push((transpose_start..transpose_offset, String::new()));
                            edits.push((transpose_end..transpose_end, ch.to_string()));
                        }
                    }
                });
                edits
            });
            this.buffer
                .update(cx, |buffer, cx| buffer.edit(edits, None, cx));
            let selections = this.selections.all::<usize>(cx);
            this.change_selections(Some(Autoscroll::fit()), cx, |s| {
                s.select(selections);
            });
        });
    }

    pub fn cut(&mut self, _: &Cut, cx: &mut ViewContext<Self>) {
        let mut text = String::new();
        let buffer = self.buffer.read(cx).snapshot(cx);
        let mut selections = self.selections.all::<Point>(cx);
        let mut clipboard_selections = Vec::with_capacity(selections.len());
        {
            let max_point = buffer.max_point();
            let mut is_first = true;
            for selection in &mut selections {
                let is_entire_line = selection.is_empty() || self.selections.line_mode;
                if is_entire_line {
                    selection.start = Point::new(selection.start.row, 0);
                    selection.end = cmp::min(max_point, Point::new(selection.end.row + 1, 0));
                    selection.goal = SelectionGoal::None;
                }
                if is_first {
                    is_first = false;
                } else {
                    text += "\n";
                }
                let mut len = 0;
                for chunk in buffer.text_for_range(selection.start..selection.end) {
                    text.push_str(chunk);
                    len += chunk.len();
                }
                clipboard_selections.push(ClipboardSelection {
                    len,
                    is_entire_line,
                    first_line_indent: buffer.indent_size_for_line(selection.start.row).len,
                });
            }
        }

        self.transact(cx, |this, cx| {
            this.change_selections(Some(Autoscroll::fit()), cx, |s| {
                s.select(selections);
            });
            this.insert("", cx);
            cx.write_to_clipboard(ClipboardItem::new(text).with_metadata(clipboard_selections));
        });
    }

    pub fn copy(&mut self, _: &Copy, cx: &mut ViewContext<Self>) {
        let selections = self.selections.all::<Point>(cx);
        let buffer = self.buffer.read(cx).read(cx);
        let mut text = String::new();

        let mut clipboard_selections = Vec::with_capacity(selections.len());
        {
            let max_point = buffer.max_point();
            let mut is_first = true;
            for selection in selections.iter() {
                let mut start = selection.start;
                let mut end = selection.end;
                let is_entire_line = selection.is_empty() || self.selections.line_mode;
                if is_entire_line {
                    start = Point::new(start.row, 0);
                    end = cmp::min(max_point, Point::new(end.row + 1, 0));
                }
                if is_first {
                    is_first = false;
                } else {
                    text += "\n";
                }
                let mut len = 0;
                for chunk in buffer.text_for_range(start..end) {
                    text.push_str(chunk);
                    len += chunk.len();
                }
                clipboard_selections.push(ClipboardSelection {
                    len,
                    is_entire_line,
                    first_line_indent: buffer.indent_size_for_line(start.row).len,
                });
            }
        }

        cx.write_to_clipboard(ClipboardItem::new(text).with_metadata(clipboard_selections));
    }

    pub fn paste(&mut self, _: &Paste, cx: &mut ViewContext<Self>) {
        if self.read_only(cx) {
            return;
        }

        self.transact(cx, |this, cx| {
            if let Some(item) = cx.read_from_clipboard() {
                let clipboard_text = Cow::Borrowed(item.text());
                if let Some(mut clipboard_selections) = item.metadata::<Vec<ClipboardSelection>>() {
                    let old_selections = this.selections.all::<usize>(cx);
                    let all_selections_were_entire_line =
                        clipboard_selections.iter().all(|s| s.is_entire_line);
                    let first_selection_indent_column =
                        clipboard_selections.first().map(|s| s.first_line_indent);
                    if clipboard_selections.len() != old_selections.len() {
                        clipboard_selections.drain(..);
                    }

                    this.buffer.update(cx, |buffer, cx| {
                        let snapshot = buffer.read(cx);
                        let mut start_offset = 0;
                        let mut edits = Vec::new();
                        let mut original_indent_columns = Vec::new();
                        let line_mode = this.selections.line_mode;
                        for (ix, selection) in old_selections.iter().enumerate() {
                            let to_insert;
                            let entire_line;
                            let original_indent_column;
                            if let Some(clipboard_selection) = clipboard_selections.get(ix) {
                                let end_offset = start_offset + clipboard_selection.len;
                                to_insert = &clipboard_text[start_offset..end_offset];
                                entire_line = clipboard_selection.is_entire_line;
                                start_offset = end_offset + 1;
                                original_indent_column =
                                    Some(clipboard_selection.first_line_indent);
                            } else {
                                to_insert = clipboard_text.as_str();
                                entire_line = all_selections_were_entire_line;
                                original_indent_column = first_selection_indent_column
                            }

                            // If the corresponding selection was empty when this slice of the
                            // clipboard text was written, then the entire line containing the
                            // selection was copied. If this selection is also currently empty,
                            // then paste the line before the current line of the buffer.
                            let range = if selection.is_empty() && !line_mode && entire_line {
                                let column = selection.start.to_point(&snapshot).column as usize;
                                let line_start = selection.start - column;
                                line_start..line_start
                            } else {
                                selection.range()
                            };

                            edits.push((range, to_insert));
                            original_indent_columns.extend(original_indent_column);
                        }
                        drop(snapshot);

                        buffer.edit(
                            edits,
                            Some(AutoindentMode::Block {
                                original_indent_columns,
                            }),
                            cx,
                        );
                    });

                    let selections = this.selections.all::<usize>(cx);
                    this.change_selections(Some(Autoscroll::fit()), cx, |s| s.select(selections));
                } else {
                    this.insert(&clipboard_text, cx);
                }
            }
        });
    }

    pub fn undo(&mut self, _: &Undo, cx: &mut ViewContext<Self>) {
        if self.read_only(cx) {
            return;
        }

        if let Some(tx_id) = self.buffer.update(cx, |buffer, cx| buffer.undo(cx)) {
            if let Some((selections, _)) = self.selection_history.transaction(tx_id).cloned() {
                self.change_selections(None, cx, |s| {
                    s.select_anchors(selections.to_vec());
                });
            }
            self.request_autoscroll(Autoscroll::fit(), cx);
            self.unmark_text(cx);
            self.refresh_inline_completion(true, cx);
            cx.emit(EditorEvent::Edited);
            cx.emit(EditorEvent::TransactionUndone {
                transaction_id: tx_id,
            });
        }
    }

    pub fn redo(&mut self, _: &Redo, cx: &mut ViewContext<Self>) {
        if self.read_only(cx) {
            return;
        }

        if let Some(tx_id) = self.buffer.update(cx, |buffer, cx| buffer.redo(cx)) {
            if let Some((_, Some(selections))) = self.selection_history.transaction(tx_id).cloned()
            {
                self.change_selections(None, cx, |s| {
                    s.select_anchors(selections.to_vec());
                });
            }
            self.request_autoscroll(Autoscroll::fit(), cx);
            self.unmark_text(cx);
            self.refresh_inline_completion(true, cx);
            cx.emit(EditorEvent::Edited);
        }
    }

    pub fn finalize_last_transaction(&mut self, cx: &mut ViewContext<Self>) {
        self.buffer
            .update(cx, |buffer, cx| buffer.finalize_last_transaction(cx));
    }

    pub fn group_until_transaction(&mut self, tx_id: TransactionId, cx: &mut ViewContext<Self>) {
        self.buffer
            .update(cx, |buffer, cx| buffer.group_until_transaction(tx_id, cx));
    }

    pub fn move_left(&mut self, _: &MoveLeft, cx: &mut ViewContext<Self>) {
        self.change_selections(Some(Autoscroll::fit()), cx, |s| {
            let line_mode = s.line_mode;
            s.move_with(|map, selection| {
                let cursor = if selection.is_empty() && !line_mode {
                    movement::left(map, selection.start)
                } else {
                    selection.start
                };
                selection.collapse_to(cursor, SelectionGoal::None);
            });
        })
    }

    pub fn select_left(&mut self, _: &SelectLeft, cx: &mut ViewContext<Self>) {
        self.change_selections(Some(Autoscroll::fit()), cx, |s| {
            s.move_heads_with(|map, head, _| (movement::left(map, head), SelectionGoal::None));
        })
    }

    pub fn move_right(&mut self, _: &MoveRight, cx: &mut ViewContext<Self>) {
        self.change_selections(Some(Autoscroll::fit()), cx, |s| {
            let line_mode = s.line_mode;
            s.move_with(|map, selection| {
                let cursor = if selection.is_empty() && !line_mode {
                    movement::right(map, selection.end)
                } else {
                    selection.end
                };
                selection.collapse_to(cursor, SelectionGoal::None)
            });
        })
    }

    pub fn select_right(&mut self, _: &SelectRight, cx: &mut ViewContext<Self>) {
        self.change_selections(Some(Autoscroll::fit()), cx, |s| {
            s.move_heads_with(|map, head, _| (movement::right(map, head), SelectionGoal::None));
        })
    }

    pub fn move_up(&mut self, _: &MoveUp, cx: &mut ViewContext<Self>) {
        if self.take_rename(true, cx).is_some() {
            return;
        }

        if matches!(self.mode, EditorMode::SingleLine) {
            cx.propagate();
            return;
        }

        let text_layout_details = &self.text_layout_details(cx);

        self.change_selections(Some(Autoscroll::fit()), cx, |s| {
            let line_mode = s.line_mode;
            s.move_with(|map, selection| {
                if !selection.is_empty() && !line_mode {
                    selection.goal = SelectionGoal::None;
                }
                let (cursor, goal) = movement::up(
                    map,
                    selection.start,
                    selection.goal,
                    false,
                    &text_layout_details,
                );
                selection.collapse_to(cursor, goal);
            });
        })
    }

    pub fn move_up_by_lines(&mut self, action: &MoveUpByLines, cx: &mut ViewContext<Self>) {
        if self.take_rename(true, cx).is_some() {
            return;
        }

        if matches!(self.mode, EditorMode::SingleLine) {
            cx.propagate();
            return;
        }

        let text_layout_details = &self.text_layout_details(cx);

        self.change_selections(Some(Autoscroll::fit()), cx, |s| {
            let line_mode = s.line_mode;
            s.move_with(|map, selection| {
                if !selection.is_empty() && !line_mode {
                    selection.goal = SelectionGoal::None;
                }
                let (cursor, goal) = movement::up_by_rows(
                    map,
                    selection.start,
                    action.lines,
                    selection.goal,
                    false,
                    &text_layout_details,
                );
                selection.collapse_to(cursor, goal);
            });
        })
    }

    pub fn move_down_by_lines(&mut self, action: &MoveDownByLines, cx: &mut ViewContext<Self>) {
        if self.take_rename(true, cx).is_some() {
            return;
        }

        if matches!(self.mode, EditorMode::SingleLine) {
            cx.propagate();
            return;
        }

        let text_layout_details = &self.text_layout_details(cx);

        self.change_selections(Some(Autoscroll::fit()), cx, |s| {
            let line_mode = s.line_mode;
            s.move_with(|map, selection| {
                if !selection.is_empty() && !line_mode {
                    selection.goal = SelectionGoal::None;
                }
                let (cursor, goal) = movement::down_by_rows(
                    map,
                    selection.start,
                    action.lines,
                    selection.goal,
                    false,
                    &text_layout_details,
                );
                selection.collapse_to(cursor, goal);
            });
        })
    }

    pub fn select_down_by_lines(&mut self, action: &SelectDownByLines, cx: &mut ViewContext<Self>) {
        let text_layout_details = &self.text_layout_details(cx);
        self.change_selections(Some(Autoscroll::fit()), cx, |s| {
            s.move_heads_with(|map, head, goal| {
                movement::down_by_rows(map, head, action.lines, goal, false, &text_layout_details)
            })
        })
    }

    pub fn select_up_by_lines(&mut self, action: &SelectUpByLines, cx: &mut ViewContext<Self>) {
        let text_layout_details = &self.text_layout_details(cx);
        self.change_selections(Some(Autoscroll::fit()), cx, |s| {
            s.move_heads_with(|map, head, goal| {
                movement::up_by_rows(map, head, action.lines, goal, false, &text_layout_details)
            })
        })
    }

    pub fn move_page_up(&mut self, action: &MovePageUp, cx: &mut ViewContext<Self>) {
        if self.take_rename(true, cx).is_some() {
            return;
        }

        if matches!(self.mode, EditorMode::SingleLine) {
            cx.propagate();
            return;
        }

        let row_count = if let Some(row_count) = self.visible_line_count() {
            row_count as u32 - 1
        } else {
            return;
        };

        let autoscroll = if action.center_cursor {
            Autoscroll::center()
        } else {
            Autoscroll::fit()
        };

        let text_layout_details = &self.text_layout_details(cx);

        self.change_selections(Some(autoscroll), cx, |s| {
            let line_mode = s.line_mode;
            s.move_with(|map, selection| {
                if !selection.is_empty() && !line_mode {
                    selection.goal = SelectionGoal::None;
                }
                let (cursor, goal) = movement::up_by_rows(
                    map,
                    selection.end,
                    row_count,
                    selection.goal,
                    false,
                    &text_layout_details,
                );
                selection.collapse_to(cursor, goal);
            });
        });
    }

    pub fn select_up(&mut self, _: &SelectUp, cx: &mut ViewContext<Self>) {
        let text_layout_details = &self.text_layout_details(cx);
        self.change_selections(Some(Autoscroll::fit()), cx, |s| {
            s.move_heads_with(|map, head, goal| {
                movement::up(map, head, goal, false, &text_layout_details)
            })
        })
    }

    pub fn move_down(&mut self, _: &MoveDown, cx: &mut ViewContext<Self>) {
        self.take_rename(true, cx);

        if self.mode == EditorMode::SingleLine {
            cx.propagate();
            return;
        }

        let text_layout_details = &self.text_layout_details(cx);
        self.change_selections(Some(Autoscroll::fit()), cx, |s| {
            let line_mode = s.line_mode;
            s.move_with(|map, selection| {
                if !selection.is_empty() && !line_mode {
                    selection.goal = SelectionGoal::None;
                }
                let (cursor, goal) = movement::down(
                    map,
                    selection.end,
                    selection.goal,
                    false,
                    &text_layout_details,
                );
                selection.collapse_to(cursor, goal);
            });
        });
    }

    pub fn move_page_down(&mut self, action: &MovePageDown, cx: &mut ViewContext<Self>) {
        if self.take_rename(true, cx).is_some() {
            return;
        }

        if self
            .context_menu
            .write()
            .as_mut()
            .map(|menu| menu.select_last(self.project.as_ref(), cx))
            .unwrap_or(false)
        {
            return;
        }

        if matches!(self.mode, EditorMode::SingleLine) {
            cx.propagate();
            return;
        }

        let row_count = if let Some(row_count) = self.visible_line_count() {
            row_count as u32 - 1
        } else {
            return;
        };

        let autoscroll = if action.center_cursor {
            Autoscroll::center()
        } else {
            Autoscroll::fit()
        };

        let text_layout_details = &self.text_layout_details(cx);
        self.change_selections(Some(autoscroll), cx, |s| {
            let line_mode = s.line_mode;
            s.move_with(|map, selection| {
                if !selection.is_empty() && !line_mode {
                    selection.goal = SelectionGoal::None;
                }
                let (cursor, goal) = movement::down_by_rows(
                    map,
                    selection.end,
                    row_count,
                    selection.goal,
                    false,
                    &text_layout_details,
                );
                selection.collapse_to(cursor, goal);
            });
        });
    }

    pub fn select_down(&mut self, _: &SelectDown, cx: &mut ViewContext<Self>) {
        let text_layout_details = &self.text_layout_details(cx);
        self.change_selections(Some(Autoscroll::fit()), cx, |s| {
            s.move_heads_with(|map, head, goal| {
                movement::down(map, head, goal, false, &text_layout_details)
            })
        });
    }

    pub fn context_menu_first(&mut self, _: &ContextMenuFirst, cx: &mut ViewContext<Self>) {
        if let Some(context_menu) = self.context_menu.write().as_mut() {
            context_menu.select_first(self.project.as_ref(), cx);
        }
    }

    pub fn context_menu_prev(&mut self, _: &ContextMenuPrev, cx: &mut ViewContext<Self>) {
        if let Some(context_menu) = self.context_menu.write().as_mut() {
            context_menu.select_prev(self.project.as_ref(), cx);
        }
    }

    pub fn context_menu_next(&mut self, _: &ContextMenuNext, cx: &mut ViewContext<Self>) {
        if let Some(context_menu) = self.context_menu.write().as_mut() {
            context_menu.select_next(self.project.as_ref(), cx);
        }
    }

    pub fn context_menu_last(&mut self, _: &ContextMenuLast, cx: &mut ViewContext<Self>) {
        if let Some(context_menu) = self.context_menu.write().as_mut() {
            context_menu.select_last(self.project.as_ref(), cx);
        }
    }

    pub fn move_to_previous_word_start(
        &mut self,
        _: &MoveToPreviousWordStart,
        cx: &mut ViewContext<Self>,
    ) {
        self.change_selections(Some(Autoscroll::fit()), cx, |s| {
            s.move_cursors_with(|map, head, _| {
                (
                    movement::previous_word_start(map, head),
                    SelectionGoal::None,
                )
            });
        })
    }

    pub fn move_to_previous_subword_start(
        &mut self,
        _: &MoveToPreviousSubwordStart,
        cx: &mut ViewContext<Self>,
    ) {
        self.change_selections(Some(Autoscroll::fit()), cx, |s| {
            s.move_cursors_with(|map, head, _| {
                (
                    movement::previous_subword_start(map, head),
                    SelectionGoal::None,
                )
            });
        })
    }

    pub fn select_to_previous_word_start(
        &mut self,
        _: &SelectToPreviousWordStart,
        cx: &mut ViewContext<Self>,
    ) {
        self.change_selections(Some(Autoscroll::fit()), cx, |s| {
            s.move_heads_with(|map, head, _| {
                (
                    movement::previous_word_start(map, head),
                    SelectionGoal::None,
                )
            });
        })
    }

    pub fn select_to_previous_subword_start(
        &mut self,
        _: &SelectToPreviousSubwordStart,
        cx: &mut ViewContext<Self>,
    ) {
        self.change_selections(Some(Autoscroll::fit()), cx, |s| {
            s.move_heads_with(|map, head, _| {
                (
                    movement::previous_subword_start(map, head),
                    SelectionGoal::None,
                )
            });
        })
    }

    pub fn delete_to_previous_word_start(
        &mut self,
        _: &DeleteToPreviousWordStart,
        cx: &mut ViewContext<Self>,
    ) {
        self.transact(cx, |this, cx| {
            this.select_autoclose_pair(cx);
            this.change_selections(Some(Autoscroll::fit()), cx, |s| {
                let line_mode = s.line_mode;
                s.move_with(|map, selection| {
                    if selection.is_empty() && !line_mode {
                        let cursor = movement::previous_word_start(map, selection.head());
                        selection.set_head(cursor, SelectionGoal::None);
                    }
                });
            });
            this.insert("", cx);
        });
    }

    pub fn delete_to_previous_subword_start(
        &mut self,
        _: &DeleteToPreviousSubwordStart,
        cx: &mut ViewContext<Self>,
    ) {
        self.transact(cx, |this, cx| {
            this.select_autoclose_pair(cx);
            this.change_selections(Some(Autoscroll::fit()), cx, |s| {
                let line_mode = s.line_mode;
                s.move_with(|map, selection| {
                    if selection.is_empty() && !line_mode {
                        let cursor = movement::previous_subword_start(map, selection.head());
                        selection.set_head(cursor, SelectionGoal::None);
                    }
                });
            });
            this.insert("", cx);
        });
    }

    pub fn move_to_next_word_end(&mut self, _: &MoveToNextWordEnd, cx: &mut ViewContext<Self>) {
        self.change_selections(Some(Autoscroll::fit()), cx, |s| {
            s.move_cursors_with(|map, head, _| {
                (movement::next_word_end(map, head), SelectionGoal::None)
            });
        })
    }

    pub fn move_to_next_subword_end(
        &mut self,
        _: &MoveToNextSubwordEnd,
        cx: &mut ViewContext<Self>,
    ) {
        self.change_selections(Some(Autoscroll::fit()), cx, |s| {
            s.move_cursors_with(|map, head, _| {
                (movement::next_subword_end(map, head), SelectionGoal::None)
            });
        })
    }

    pub fn select_to_next_word_end(&mut self, _: &SelectToNextWordEnd, cx: &mut ViewContext<Self>) {
        self.change_selections(Some(Autoscroll::fit()), cx, |s| {
            s.move_heads_with(|map, head, _| {
                (movement::next_word_end(map, head), SelectionGoal::None)
            });
        })
    }

    pub fn select_to_next_subword_end(
        &mut self,
        _: &SelectToNextSubwordEnd,
        cx: &mut ViewContext<Self>,
    ) {
        self.change_selections(Some(Autoscroll::fit()), cx, |s| {
            s.move_heads_with(|map, head, _| {
                (movement::next_subword_end(map, head), SelectionGoal::None)
            });
        })
    }

    pub fn delete_to_next_word_end(&mut self, _: &DeleteToNextWordEnd, cx: &mut ViewContext<Self>) {
        self.transact(cx, |this, cx| {
            this.change_selections(Some(Autoscroll::fit()), cx, |s| {
                let line_mode = s.line_mode;
                s.move_with(|map, selection| {
                    if selection.is_empty() && !line_mode {
                        let cursor = movement::next_word_end(map, selection.head());
                        selection.set_head(cursor, SelectionGoal::None);
                    }
                });
            });
            this.insert("", cx);
        });
    }

    pub fn delete_to_next_subword_end(
        &mut self,
        _: &DeleteToNextSubwordEnd,
        cx: &mut ViewContext<Self>,
    ) {
        self.transact(cx, |this, cx| {
            this.change_selections(Some(Autoscroll::fit()), cx, |s| {
                s.move_with(|map, selection| {
                    if selection.is_empty() {
                        let cursor = movement::next_subword_end(map, selection.head());
                        selection.set_head(cursor, SelectionGoal::None);
                    }
                });
            });
            this.insert("", cx);
        });
    }

    pub fn move_to_beginning_of_line(
        &mut self,
        _: &MoveToBeginningOfLine,
        cx: &mut ViewContext<Self>,
    ) {
        self.change_selections(Some(Autoscroll::fit()), cx, |s| {
            s.move_cursors_with(|map, head, _| {
                (
                    movement::indented_line_beginning(map, head, true),
                    SelectionGoal::None,
                )
            });
        })
    }

    pub fn select_to_beginning_of_line(
        &mut self,
        action: &SelectToBeginningOfLine,
        cx: &mut ViewContext<Self>,
    ) {
        self.change_selections(Some(Autoscroll::fit()), cx, |s| {
            s.move_heads_with(|map, head, _| {
                (
                    movement::indented_line_beginning(map, head, action.stop_at_soft_wraps),
                    SelectionGoal::None,
                )
            });
        });
    }

    pub fn delete_to_beginning_of_line(
        &mut self,
        _: &DeleteToBeginningOfLine,
        cx: &mut ViewContext<Self>,
    ) {
        self.transact(cx, |this, cx| {
            this.change_selections(Some(Autoscroll::fit()), cx, |s| {
                s.move_with(|_, selection| {
                    selection.reversed = true;
                });
            });

            this.select_to_beginning_of_line(
                &SelectToBeginningOfLine {
                    stop_at_soft_wraps: false,
                },
                cx,
            );
            this.backspace(&Backspace, cx);
        });
    }

    pub fn move_to_end_of_line(&mut self, _: &MoveToEndOfLine, cx: &mut ViewContext<Self>) {
        self.change_selections(Some(Autoscroll::fit()), cx, |s| {
            s.move_cursors_with(|map, head, _| {
                (movement::line_end(map, head, true), SelectionGoal::None)
            });
        })
    }

    pub fn select_to_end_of_line(
        &mut self,
        action: &SelectToEndOfLine,
        cx: &mut ViewContext<Self>,
    ) {
        self.change_selections(Some(Autoscroll::fit()), cx, |s| {
            s.move_heads_with(|map, head, _| {
                (
                    movement::line_end(map, head, action.stop_at_soft_wraps),
                    SelectionGoal::None,
                )
            });
        })
    }

    pub fn delete_to_end_of_line(&mut self, _: &DeleteToEndOfLine, cx: &mut ViewContext<Self>) {
        self.transact(cx, |this, cx| {
            this.select_to_end_of_line(
                &SelectToEndOfLine {
                    stop_at_soft_wraps: false,
                },
                cx,
            );
            this.delete(&Delete, cx);
        });
    }

    pub fn cut_to_end_of_line(&mut self, _: &CutToEndOfLine, cx: &mut ViewContext<Self>) {
        self.transact(cx, |this, cx| {
            this.select_to_end_of_line(
                &SelectToEndOfLine {
                    stop_at_soft_wraps: false,
                },
                cx,
            );
            this.cut(&Cut, cx);
        });
    }

    pub fn move_to_start_of_paragraph(
        &mut self,
        _: &MoveToStartOfParagraph,
        cx: &mut ViewContext<Self>,
    ) {
        if matches!(self.mode, EditorMode::SingleLine) {
            cx.propagate();
            return;
        }

        self.change_selections(Some(Autoscroll::fit()), cx, |s| {
            s.move_with(|map, selection| {
                selection.collapse_to(
                    movement::start_of_paragraph(map, selection.head(), 1),
                    SelectionGoal::None,
                )
            });
        })
    }

    pub fn move_to_end_of_paragraph(
        &mut self,
        _: &MoveToEndOfParagraph,
        cx: &mut ViewContext<Self>,
    ) {
        if matches!(self.mode, EditorMode::SingleLine) {
            cx.propagate();
            return;
        }

        self.change_selections(Some(Autoscroll::fit()), cx, |s| {
            s.move_with(|map, selection| {
                selection.collapse_to(
                    movement::end_of_paragraph(map, selection.head(), 1),
                    SelectionGoal::None,
                )
            });
        })
    }

    pub fn select_to_start_of_paragraph(
        &mut self,
        _: &SelectToStartOfParagraph,
        cx: &mut ViewContext<Self>,
    ) {
        if matches!(self.mode, EditorMode::SingleLine) {
            cx.propagate();
            return;
        }

        self.change_selections(Some(Autoscroll::fit()), cx, |s| {
            s.move_heads_with(|map, head, _| {
                (
                    movement::start_of_paragraph(map, head, 1),
                    SelectionGoal::None,
                )
            });
        })
    }

    pub fn select_to_end_of_paragraph(
        &mut self,
        _: &SelectToEndOfParagraph,
        cx: &mut ViewContext<Self>,
    ) {
        if matches!(self.mode, EditorMode::SingleLine) {
            cx.propagate();
            return;
        }

        self.change_selections(Some(Autoscroll::fit()), cx, |s| {
            s.move_heads_with(|map, head, _| {
                (
                    movement::end_of_paragraph(map, head, 1),
                    SelectionGoal::None,
                )
            });
        })
    }

    pub fn move_to_beginning(&mut self, _: &MoveToBeginning, cx: &mut ViewContext<Self>) {
        if matches!(self.mode, EditorMode::SingleLine) {
            cx.propagate();
            return;
        }

        self.change_selections(Some(Autoscroll::fit()), cx, |s| {
            s.select_ranges(vec![0..0]);
        });
    }

    pub fn select_to_beginning(&mut self, _: &SelectToBeginning, cx: &mut ViewContext<Self>) {
        let mut selection = self.selections.last::<Point>(cx);
        selection.set_head(Point::zero(), SelectionGoal::None);

        self.change_selections(Some(Autoscroll::fit()), cx, |s| {
            s.select(vec![selection]);
        });
    }

    pub fn move_to_end(&mut self, _: &MoveToEnd, cx: &mut ViewContext<Self>) {
        if matches!(self.mode, EditorMode::SingleLine) {
            cx.propagate();
            return;
        }

        let cursor = self.buffer.read(cx).read(cx).len();
        self.change_selections(Some(Autoscroll::fit()), cx, |s| {
            s.select_ranges(vec![cursor..cursor])
        });
    }

    pub fn set_nav_history(&mut self, nav_history: Option<ItemNavHistory>) {
        self.nav_history = nav_history;
    }

    pub fn nav_history(&self) -> Option<&ItemNavHistory> {
        self.nav_history.as_ref()
    }

    fn push_to_nav_history(
        &mut self,
        cursor_anchor: Anchor,
        new_position: Option<Point>,
        cx: &mut ViewContext<Self>,
    ) {
        if let Some(nav_history) = self.nav_history.as_mut() {
            let buffer = self.buffer.read(cx).read(cx);
            let cursor_position = cursor_anchor.to_point(&buffer);
            let scroll_state = self.scroll_manager.anchor();
            let scroll_top_row = scroll_state.top_row(&buffer);
            drop(buffer);

            if let Some(new_position) = new_position {
                let row_delta = (new_position.row as i64 - cursor_position.row as i64).abs();
                if row_delta < MIN_NAVIGATION_HISTORY_ROW_DELTA {
                    return;
                }
            }

            nav_history.push(
                Some(NavigationData {
                    cursor_anchor,
                    cursor_position,
                    scroll_anchor: scroll_state,
                    scroll_top_row,
                }),
                cx,
            );
        }
    }

    pub fn select_to_end(&mut self, _: &SelectToEnd, cx: &mut ViewContext<Self>) {
        let buffer = self.buffer.read(cx).snapshot(cx);
        let mut selection = self.selections.first::<usize>(cx);
        selection.set_head(buffer.len(), SelectionGoal::None);
        self.change_selections(Some(Autoscroll::fit()), cx, |s| {
            s.select(vec![selection]);
        });
    }

    pub fn select_all(&mut self, _: &SelectAll, cx: &mut ViewContext<Self>) {
        let end = self.buffer.read(cx).read(cx).len();
        self.change_selections(None, cx, |s| {
            s.select_ranges(vec![0..end]);
        });
    }

    pub fn select_line(&mut self, _: &SelectLine, cx: &mut ViewContext<Self>) {
        let display_map = self.display_map.update(cx, |map, cx| map.snapshot(cx));
        let mut selections = self.selections.all::<Point>(cx);
        let max_point = display_map.buffer_snapshot.max_point();
        for selection in &mut selections {
            let rows = selection.spanned_rows(true, &display_map);
            selection.start = Point::new(rows.start, 0);
            selection.end = cmp::min(max_point, Point::new(rows.end, 0));
            selection.reversed = false;
        }
        self.change_selections(Some(Autoscroll::fit()), cx, |s| {
            s.select(selections);
        });
    }

    pub fn split_selection_into_lines(
        &mut self,
        _: &SplitSelectionIntoLines,
        cx: &mut ViewContext<Self>,
    ) {
        let mut to_unfold = Vec::new();
        let mut new_selection_ranges = Vec::new();
        {
            let selections = self.selections.all::<Point>(cx);
            let buffer = self.buffer.read(cx).read(cx);
            for selection in selections {
                for row in selection.start.row..selection.end.row {
                    let cursor = Point::new(row, buffer.line_len(row));
                    new_selection_ranges.push(cursor..cursor);
                }
                new_selection_ranges.push(selection.end..selection.end);
                to_unfold.push(selection.start..selection.end);
            }
        }
        self.unfold_ranges(to_unfold, true, true, cx);
        self.change_selections(Some(Autoscroll::fit()), cx, |s| {
            s.select_ranges(new_selection_ranges);
        });
    }

    pub fn add_selection_above(&mut self, _: &AddSelectionAbove, cx: &mut ViewContext<Self>) {
        self.add_selection(true, cx);
    }

    pub fn add_selection_below(&mut self, _: &AddSelectionBelow, cx: &mut ViewContext<Self>) {
        self.add_selection(false, cx);
    }

    fn add_selection(&mut self, above: bool, cx: &mut ViewContext<Self>) {
        let display_map = self.display_map.update(cx, |map, cx| map.snapshot(cx));
        let mut selections = self.selections.all::<Point>(cx);
        let text_layout_details = self.text_layout_details(cx);
        let mut state = self.add_selections_state.take().unwrap_or_else(|| {
            let oldest_selection = selections.iter().min_by_key(|s| s.id).unwrap().clone();
            let range = oldest_selection.display_range(&display_map).sorted();

            let start_x = display_map.x_for_display_point(range.start, &text_layout_details);
            let end_x = display_map.x_for_display_point(range.end, &text_layout_details);
            let positions = start_x.min(end_x)..start_x.max(end_x);

            selections.clear();
            let mut stack = Vec::new();
            for row in range.start.row()..=range.end.row() {
                if let Some(selection) = self.selections.build_columnar_selection(
                    &display_map,
                    row,
                    &positions,
                    oldest_selection.reversed,
                    &text_layout_details,
                ) {
                    stack.push(selection.id);
                    selections.push(selection);
                }
            }

            if above {
                stack.reverse();
            }

            AddSelectionsState { above, stack }
        });

        let last_added_selection = *state.stack.last().unwrap();
        let mut new_selections = Vec::new();
        if above == state.above {
            let end_row = if above {
                0
            } else {
                display_map.max_point().row()
            };

            'outer: for selection in selections {
                if selection.id == last_added_selection {
                    let range = selection.display_range(&display_map).sorted();
                    debug_assert_eq!(range.start.row(), range.end.row());
                    let mut row = range.start.row();
                    let positions =
                        if let SelectionGoal::HorizontalRange { start, end } = selection.goal {
                            px(start)..px(end)
                        } else {
                            let start_x =
                                display_map.x_for_display_point(range.start, &text_layout_details);
                            let end_x =
                                display_map.x_for_display_point(range.end, &text_layout_details);
                            start_x.min(end_x)..start_x.max(end_x)
                        };

                    while row != end_row {
                        if above {
                            row -= 1;
                        } else {
                            row += 1;
                        }

                        if let Some(new_selection) = self.selections.build_columnar_selection(
                            &display_map,
                            row,
                            &positions,
                            selection.reversed,
                            &text_layout_details,
                        ) {
                            state.stack.push(new_selection.id);
                            if above {
                                new_selections.push(new_selection);
                                new_selections.push(selection);
                            } else {
                                new_selections.push(selection);
                                new_selections.push(new_selection);
                            }

                            continue 'outer;
                        }
                    }
                }

                new_selections.push(selection);
            }
        } else {
            new_selections = selections;
            new_selections.retain(|s| s.id != last_added_selection);
            state.stack.pop();
        }

        self.change_selections(Some(Autoscroll::fit()), cx, |s| {
            s.select(new_selections);
        });
        if state.stack.len() > 1 {
            self.add_selections_state = Some(state);
        }
    }

    pub fn select_next_match_internal(
        &mut self,
        display_map: &DisplaySnapshot,
        replace_newest: bool,
        autoscroll: Option<Autoscroll>,
        cx: &mut ViewContext<Self>,
    ) -> Result<()> {
        fn select_next_match_ranges(
            this: &mut Editor,
            range: Range<usize>,
            replace_newest: bool,
            auto_scroll: Option<Autoscroll>,
            cx: &mut ViewContext<Editor>,
        ) {
            this.unfold_ranges([range.clone()], false, true, cx);
            this.change_selections(auto_scroll, cx, |s| {
                if replace_newest {
                    s.delete(s.newest_anchor().id);
                }
                s.insert_range(range.clone());
            });
        }

        let buffer = &display_map.buffer_snapshot;
        let mut selections = self.selections.all::<usize>(cx);
        if let Some(mut select_next_state) = self.select_next_state.take() {
            let query = &select_next_state.query;
            if !select_next_state.done {
                let first_selection = selections.iter().min_by_key(|s| s.id).unwrap();
                let last_selection = selections.iter().max_by_key(|s| s.id).unwrap();
                let mut next_selected_range = None;

                let bytes_after_last_selection =
                    buffer.bytes_in_range(last_selection.end..buffer.len());
                let bytes_before_first_selection = buffer.bytes_in_range(0..first_selection.start);
                let query_matches = query
                    .stream_find_iter(bytes_after_last_selection)
                    .map(|result| (last_selection.end, result))
                    .chain(
                        query
                            .stream_find_iter(bytes_before_first_selection)
                            .map(|result| (0, result)),
                    );

                for (start_offset, query_match) in query_matches {
                    let query_match = query_match.unwrap(); // can only fail due to I/O
                    let offset_range =
                        start_offset + query_match.start()..start_offset + query_match.end();
                    let display_range = offset_range.start.to_display_point(&display_map)
                        ..offset_range.end.to_display_point(&display_map);

                    if !select_next_state.wordwise
                        || (!movement::is_inside_word(&display_map, display_range.start)
                            && !movement::is_inside_word(&display_map, display_range.end))
                    {
                        // TODO: This is n^2, because we might check all the selections
                        if !selections
                            .iter()
                            .any(|selection| selection.range().overlaps(&offset_range))
                        {
                            next_selected_range = Some(offset_range);
                            break;
                        }
                    }
                }

                if let Some(next_selected_range) = next_selected_range {
                    select_next_match_ranges(
                        self,
                        next_selected_range,
                        replace_newest,
                        autoscroll,
                        cx,
                    );
                } else {
                    select_next_state.done = true;
                }
            }

            self.select_next_state = Some(select_next_state);
        } else {
            let mut only_carets = true;
            let mut same_text_selected = true;
            let mut selected_text = None;

            let mut selections_iter = selections.iter().peekable();
            while let Some(selection) = selections_iter.next() {
                if selection.start != selection.end {
                    only_carets = false;
                }

                if same_text_selected {
                    if selected_text.is_none() {
                        selected_text =
                            Some(buffer.text_for_range(selection.range()).collect::<String>());
                    }

                    if let Some(next_selection) = selections_iter.peek() {
                        if next_selection.range().len() == selection.range().len() {
                            let next_selected_text = buffer
                                .text_for_range(next_selection.range())
                                .collect::<String>();
                            if Some(next_selected_text) != selected_text {
                                same_text_selected = false;
                                selected_text = None;
                            }
                        } else {
                            same_text_selected = false;
                            selected_text = None;
                        }
                    }
                }
            }

            if only_carets {
                for selection in &mut selections {
                    let word_range = movement::surrounding_word(
                        &display_map,
                        selection.start.to_display_point(&display_map),
                    );
                    selection.start = word_range.start.to_offset(&display_map, Bias::Left);
                    selection.end = word_range.end.to_offset(&display_map, Bias::Left);
                    selection.goal = SelectionGoal::None;
                    selection.reversed = false;
                    select_next_match_ranges(
                        self,
                        selection.start..selection.end,
                        replace_newest,
                        autoscroll,
                        cx,
                    );
                }

                if selections.len() == 1 {
                    let selection = selections
                        .last()
                        .expect("ensured that there's only one selection");
                    let query = buffer
                        .text_for_range(selection.start..selection.end)
                        .collect::<String>();
                    let is_empty = query.is_empty();
                    let select_state = SelectNextState {
                        query: AhoCorasick::new(&[query])?,
                        wordwise: true,
                        done: is_empty,
                    };
                    self.select_next_state = Some(select_state);
                } else {
                    self.select_next_state = None;
                }
            } else if let Some(selected_text) = selected_text {
                self.select_next_state = Some(SelectNextState {
                    query: AhoCorasick::new(&[selected_text])?,
                    wordwise: false,
                    done: false,
                });
                self.select_next_match_internal(display_map, replace_newest, autoscroll, cx)?;
            }
        }
        Ok(())
    }

    pub fn select_all_matches(
        &mut self,
        _action: &SelectAllMatches,
        cx: &mut ViewContext<Self>,
    ) -> Result<()> {
        self.push_to_selection_history();
        let display_map = self.display_map.update(cx, |map, cx| map.snapshot(cx));

        self.select_next_match_internal(&display_map, false, None, cx)?;
        let Some(select_next_state) = self.select_next_state.as_mut() else {
            return Ok(());
        };
        if select_next_state.done {
            return Ok(());
        }

        let mut new_selections = self.selections.all::<usize>(cx);

        let buffer = &display_map.buffer_snapshot;
        let query_matches = select_next_state
            .query
            .stream_find_iter(buffer.bytes_in_range(0..buffer.len()));

        for query_match in query_matches {
            let query_match = query_match.unwrap(); // can only fail due to I/O
            let offset_range = query_match.start()..query_match.end();
            let display_range = offset_range.start.to_display_point(&display_map)
                ..offset_range.end.to_display_point(&display_map);

            if !select_next_state.wordwise
                || (!movement::is_inside_word(&display_map, display_range.start)
                    && !movement::is_inside_word(&display_map, display_range.end))
            {
                self.selections.change_with(cx, |selections| {
                    new_selections.push(Selection {
                        id: selections.new_selection_id(),
                        start: offset_range.start,
                        end: offset_range.end,
                        reversed: false,
                        goal: SelectionGoal::None,
                    });
                });
            }
        }

        new_selections.sort_by_key(|selection| selection.start);
        let mut ix = 0;
        while ix + 1 < new_selections.len() {
            let current_selection = &new_selections[ix];
            let next_selection = &new_selections[ix + 1];
            if current_selection.range().overlaps(&next_selection.range()) {
                if current_selection.id < next_selection.id {
                    new_selections.remove(ix + 1);
                } else {
                    new_selections.remove(ix);
                }
            } else {
                ix += 1;
            }
        }

        select_next_state.done = true;
        self.unfold_ranges(
            new_selections.iter().map(|selection| selection.range()),
            false,
            false,
            cx,
        );
        self.change_selections(Some(Autoscroll::fit()), cx, |selections| {
            selections.select(new_selections)
        });

        Ok(())
    }

    pub fn select_next(&mut self, action: &SelectNext, cx: &mut ViewContext<Self>) -> Result<()> {
        self.push_to_selection_history();
        let display_map = self.display_map.update(cx, |map, cx| map.snapshot(cx));
        self.select_next_match_internal(
            &display_map,
            action.replace_newest,
            Some(Autoscroll::newest()),
            cx,
        )?;
        Ok(())
    }

    pub fn select_previous(
        &mut self,
        action: &SelectPrevious,
        cx: &mut ViewContext<Self>,
    ) -> Result<()> {
        self.push_to_selection_history();
        let display_map = self.display_map.update(cx, |map, cx| map.snapshot(cx));
        let buffer = &display_map.buffer_snapshot;
        let mut selections = self.selections.all::<usize>(cx);
        if let Some(mut select_prev_state) = self.select_prev_state.take() {
            let query = &select_prev_state.query;
            if !select_prev_state.done {
                let first_selection = selections.iter().min_by_key(|s| s.id).unwrap();
                let last_selection = selections.iter().max_by_key(|s| s.id).unwrap();
                let mut next_selected_range = None;
                // When we're iterating matches backwards, the oldest match will actually be the furthest one in the buffer.
                let bytes_before_last_selection =
                    buffer.reversed_bytes_in_range(0..last_selection.start);
                let bytes_after_first_selection =
                    buffer.reversed_bytes_in_range(first_selection.end..buffer.len());
                let query_matches = query
                    .stream_find_iter(bytes_before_last_selection)
                    .map(|result| (last_selection.start, result))
                    .chain(
                        query
                            .stream_find_iter(bytes_after_first_selection)
                            .map(|result| (buffer.len(), result)),
                    );
                for (end_offset, query_match) in query_matches {
                    let query_match = query_match.unwrap(); // can only fail due to I/O
                    let offset_range =
                        end_offset - query_match.end()..end_offset - query_match.start();
                    let display_range = offset_range.start.to_display_point(&display_map)
                        ..offset_range.end.to_display_point(&display_map);

                    if !select_prev_state.wordwise
                        || (!movement::is_inside_word(&display_map, display_range.start)
                            && !movement::is_inside_word(&display_map, display_range.end))
                    {
                        next_selected_range = Some(offset_range);
                        break;
                    }
                }

                if let Some(next_selected_range) = next_selected_range {
                    self.unfold_ranges([next_selected_range.clone()], false, true, cx);
                    self.change_selections(Some(Autoscroll::newest()), cx, |s| {
                        if action.replace_newest {
                            s.delete(s.newest_anchor().id);
                        }
                        s.insert_range(next_selected_range);
                    });
                } else {
                    select_prev_state.done = true;
                }
            }

            self.select_prev_state = Some(select_prev_state);
        } else {
            let mut only_carets = true;
            let mut same_text_selected = true;
            let mut selected_text = None;

            let mut selections_iter = selections.iter().peekable();
            while let Some(selection) = selections_iter.next() {
                if selection.start != selection.end {
                    only_carets = false;
                }

                if same_text_selected {
                    if selected_text.is_none() {
                        selected_text =
                            Some(buffer.text_for_range(selection.range()).collect::<String>());
                    }

                    if let Some(next_selection) = selections_iter.peek() {
                        if next_selection.range().len() == selection.range().len() {
                            let next_selected_text = buffer
                                .text_for_range(next_selection.range())
                                .collect::<String>();
                            if Some(next_selected_text) != selected_text {
                                same_text_selected = false;
                                selected_text = None;
                            }
                        } else {
                            same_text_selected = false;
                            selected_text = None;
                        }
                    }
                }
            }

            if only_carets {
                for selection in &mut selections {
                    let word_range = movement::surrounding_word(
                        &display_map,
                        selection.start.to_display_point(&display_map),
                    );
                    selection.start = word_range.start.to_offset(&display_map, Bias::Left);
                    selection.end = word_range.end.to_offset(&display_map, Bias::Left);
                    selection.goal = SelectionGoal::None;
                    selection.reversed = false;
                }
                if selections.len() == 1 {
                    let selection = selections
                        .last()
                        .expect("ensured that there's only one selection");
                    let query = buffer
                        .text_for_range(selection.start..selection.end)
                        .collect::<String>();
                    let is_empty = query.is_empty();
                    let select_state = SelectNextState {
                        query: AhoCorasick::new(&[query.chars().rev().collect::<String>()])?,
                        wordwise: true,
                        done: is_empty,
                    };
                    self.select_prev_state = Some(select_state);
                } else {
                    self.select_prev_state = None;
                }

                self.unfold_ranges(
                    selections.iter().map(|s| s.range()).collect::<Vec<_>>(),
                    false,
                    true,
                    cx,
                );
                self.change_selections(Some(Autoscroll::newest()), cx, |s| {
                    s.select(selections);
                });
            } else if let Some(selected_text) = selected_text {
                self.select_prev_state = Some(SelectNextState {
                    query: AhoCorasick::new(&[selected_text.chars().rev().collect::<String>()])?,
                    wordwise: false,
                    done: false,
                });
                self.select_previous(action, cx)?;
            }
        }
        Ok(())
    }

    pub fn toggle_comments(&mut self, action: &ToggleComments, cx: &mut ViewContext<Self>) {
        let text_layout_details = &self.text_layout_details(cx);
        self.transact(cx, |this, cx| {
            let mut selections = this.selections.all::<Point>(cx);
            let mut edits = Vec::new();
            let mut selection_edit_ranges = Vec::new();
            let mut last_toggled_row = None;
            let snapshot = this.buffer.read(cx).read(cx);
            let empty_str: Arc<str> = "".into();
            let mut suffixes_inserted = Vec::new();

            fn comment_prefix_range(
                snapshot: &MultiBufferSnapshot,
                row: u32,
                comment_prefix: &str,
                comment_prefix_whitespace: &str,
            ) -> Range<Point> {
                let start = Point::new(row, snapshot.indent_size_for_line(row).len);

                let mut line_bytes = snapshot
                    .bytes_in_range(start..snapshot.max_point())
                    .flatten()
                    .copied();

                // If this line currently begins with the line comment prefix, then record
                // the range containing the prefix.
                if line_bytes
                    .by_ref()
                    .take(comment_prefix.len())
                    .eq(comment_prefix.bytes())
                {
                    // Include any whitespace that matches the comment prefix.
                    let matching_whitespace_len = line_bytes
                        .zip(comment_prefix_whitespace.bytes())
                        .take_while(|(a, b)| a == b)
                        .count() as u32;
                    let end = Point::new(
                        start.row,
                        start.column + comment_prefix.len() as u32 + matching_whitespace_len,
                    );
                    start..end
                } else {
                    start..start
                }
            }

            fn comment_suffix_range(
                snapshot: &MultiBufferSnapshot,
                row: u32,
                comment_suffix: &str,
                comment_suffix_has_leading_space: bool,
            ) -> Range<Point> {
                let end = Point::new(row, snapshot.line_len(row));
                let suffix_start_column = end.column.saturating_sub(comment_suffix.len() as u32);

                let mut line_end_bytes = snapshot
                    .bytes_in_range(Point::new(end.row, suffix_start_column.saturating_sub(1))..end)
                    .flatten()
                    .copied();

                let leading_space_len = if suffix_start_column > 0
                    && line_end_bytes.next() == Some(b' ')
                    && comment_suffix_has_leading_space
                {
                    1
                } else {
                    0
                };

                // If this line currently begins with the line comment prefix, then record
                // the range containing the prefix.
                if line_end_bytes.by_ref().eq(comment_suffix.bytes()) {
                    let start = Point::new(end.row, suffix_start_column - leading_space_len);
                    start..end
                } else {
                    end..end
                }
            }

            // TODO: Handle selections that cross excerpts
            for selection in &mut selections {
                let start_column = snapshot.indent_size_for_line(selection.start.row).len;
                let language = if let Some(language) =
                    snapshot.language_scope_at(Point::new(selection.start.row, start_column))
                {
                    language
                } else {
                    continue;
                };

                selection_edit_ranges.clear();

                // If multiple selections contain a given row, avoid processing that
                // row more than once.
                let mut start_row = selection.start.row;
                if last_toggled_row == Some(start_row) {
                    start_row += 1;
                }
                let end_row =
                    if selection.end.row > selection.start.row && selection.end.column == 0 {
                        selection.end.row - 1
                    } else {
                        selection.end.row
                    };
                last_toggled_row = Some(end_row);

                if start_row > end_row {
                    continue;
                }

                // If the language has line comments, toggle those.
                if let Some(full_comment_prefixes) = language
                    .line_comment_prefixes()
                    .filter(|prefixes| !prefixes.is_empty())
                {
                    let first_prefix = full_comment_prefixes
                        .first()
                        .expect("prefixes is non-empty");
                    let prefix_trimmed_lengths = full_comment_prefixes
                        .iter()
                        .map(|p| p.trim_end_matches(' ').len())
                        .collect::<SmallVec<[usize; 4]>>();

                    let mut all_selection_lines_are_comments = true;

                    for row in start_row..=end_row {
                        if start_row < end_row && snapshot.is_line_blank(row) {
                            continue;
                        }

                        let prefix_range = full_comment_prefixes
                            .iter()
                            .zip(prefix_trimmed_lengths.iter().copied())
                            .map(|(prefix, trimmed_prefix_len)| {
                                comment_prefix_range(
                                    snapshot.deref(),
                                    row,
                                    &prefix[..trimmed_prefix_len],
                                    &prefix[trimmed_prefix_len..],
                                )
                            })
                            .max_by_key(|range| range.end.column - range.start.column)
                            .expect("prefixes is non-empty");

                        if prefix_range.is_empty() {
                            all_selection_lines_are_comments = false;
                        }

                        selection_edit_ranges.push(prefix_range);
                    }

                    if all_selection_lines_are_comments {
                        edits.extend(
                            selection_edit_ranges
                                .iter()
                                .cloned()
                                .map(|range| (range, empty_str.clone())),
                        );
                    } else {
                        let min_column = selection_edit_ranges
                            .iter()
                            .map(|range| range.start.column)
                            .min()
                            .unwrap_or(0);
                        edits.extend(selection_edit_ranges.iter().map(|range| {
                            let position = Point::new(range.start.row, min_column);
                            (position..position, first_prefix.clone())
                        }));
                    }
                } else if let Some((full_comment_prefix, comment_suffix)) =
                    language.block_comment_delimiters()
                {
                    let comment_prefix = full_comment_prefix.trim_end_matches(' ');
                    let comment_prefix_whitespace = &full_comment_prefix[comment_prefix.len()..];
                    let prefix_range = comment_prefix_range(
                        snapshot.deref(),
                        start_row,
                        comment_prefix,
                        comment_prefix_whitespace,
                    );
                    let suffix_range = comment_suffix_range(
                        snapshot.deref(),
                        end_row,
                        comment_suffix.trim_start_matches(' '),
                        comment_suffix.starts_with(' '),
                    );

                    if prefix_range.is_empty() || suffix_range.is_empty() {
                        edits.push((
                            prefix_range.start..prefix_range.start,
                            full_comment_prefix.clone(),
                        ));
                        edits.push((suffix_range.end..suffix_range.end, comment_suffix.clone()));
                        suffixes_inserted.push((end_row, comment_suffix.len()));
                    } else {
                        edits.push((prefix_range, empty_str.clone()));
                        edits.push((suffix_range, empty_str.clone()));
                    }
                } else {
                    continue;
                }
            }

            drop(snapshot);
            this.buffer.update(cx, |buffer, cx| {
                buffer.edit(edits, None, cx);
            });

            // Adjust selections so that they end before any comment suffixes that
            // were inserted.
            let mut suffixes_inserted = suffixes_inserted.into_iter().peekable();
            let mut selections = this.selections.all::<Point>(cx);
            let snapshot = this.buffer.read(cx).read(cx);
            for selection in &mut selections {
                while let Some((row, suffix_len)) = suffixes_inserted.peek().copied() {
                    match row.cmp(&selection.end.row) {
                        Ordering::Less => {
                            suffixes_inserted.next();
                            continue;
                        }
                        Ordering::Greater => break,
                        Ordering::Equal => {
                            if selection.end.column == snapshot.line_len(row) {
                                if selection.is_empty() {
                                    selection.start.column -= suffix_len as u32;
                                }
                                selection.end.column -= suffix_len as u32;
                            }
                            break;
                        }
                    }
                }
            }

            drop(snapshot);
            this.change_selections(Some(Autoscroll::fit()), cx, |s| s.select(selections));

            let selections = this.selections.all::<Point>(cx);
            let selections_on_single_row = selections.windows(2).all(|selections| {
                selections[0].start.row == selections[1].start.row
                    && selections[0].end.row == selections[1].end.row
                    && selections[0].start.row == selections[0].end.row
            });
            let selections_selecting = selections
                .iter()
                .any(|selection| selection.start != selection.end);
            let advance_downwards = action.advance_downwards
                && selections_on_single_row
                && !selections_selecting
                && this.mode != EditorMode::SingleLine;

            if advance_downwards {
                let snapshot = this.buffer.read(cx).snapshot(cx);

                this.change_selections(Some(Autoscroll::fit()), cx, |s| {
                    s.move_cursors_with(|display_snapshot, display_point, _| {
                        let mut point = display_point.to_point(display_snapshot);
                        point.row += 1;
                        point = snapshot.clip_point(point, Bias::Left);
                        let display_point = point.to_display_point(display_snapshot);
                        let goal = SelectionGoal::HorizontalPosition(
                            display_snapshot
                                .x_for_display_point(display_point, &text_layout_details)
                                .into(),
                        );
                        (display_point, goal)
                    })
                });
            }
        });
    }

    pub fn select_larger_syntax_node(
        &mut self,
        _: &SelectLargerSyntaxNode,
        cx: &mut ViewContext<Self>,
    ) {
        let display_map = self.display_map.update(cx, |map, cx| map.snapshot(cx));
        let buffer = self.buffer.read(cx).snapshot(cx);
        let old_selections = self.selections.all::<usize>(cx).into_boxed_slice();

        let mut stack = mem::take(&mut self.select_larger_syntax_node_stack);
        let mut selected_larger_node = false;
        let new_selections = old_selections
            .iter()
            .map(|selection| {
                let old_range = selection.start..selection.end;
                let mut new_range = old_range.clone();
                while let Some(containing_range) =
                    buffer.range_for_syntax_ancestor(new_range.clone())
                {
                    new_range = containing_range;
                    if !display_map.intersects_fold(new_range.start)
                        && !display_map.intersects_fold(new_range.end)
                    {
                        break;
                    }
                }

                selected_larger_node |= new_range != old_range;
                Selection {
                    id: selection.id,
                    start: new_range.start,
                    end: new_range.end,
                    goal: SelectionGoal::None,
                    reversed: selection.reversed,
                }
            })
            .collect::<Vec<_>>();

        if selected_larger_node {
            stack.push(old_selections);
            self.change_selections(Some(Autoscroll::fit()), cx, |s| {
                s.select(new_selections);
            });
        }
        self.select_larger_syntax_node_stack = stack;
    }

    pub fn select_smaller_syntax_node(
        &mut self,
        _: &SelectSmallerSyntaxNode,
        cx: &mut ViewContext<Self>,
    ) {
        let mut stack = mem::take(&mut self.select_larger_syntax_node_stack);
        if let Some(selections) = stack.pop() {
            self.change_selections(Some(Autoscroll::fit()), cx, |s| {
                s.select(selections.to_vec());
            });
        }
        self.select_larger_syntax_node_stack = stack;
    }

    pub fn move_to_enclosing_bracket(
        &mut self,
        _: &MoveToEnclosingBracket,
        cx: &mut ViewContext<Self>,
    ) {
        self.change_selections(Some(Autoscroll::fit()), cx, |s| {
            s.move_offsets_with(|snapshot, selection| {
                let Some(enclosing_bracket_ranges) =
                    snapshot.enclosing_bracket_ranges(selection.start..selection.end)
                else {
                    return;
                };

                let mut best_length = usize::MAX;
                let mut best_inside = false;
                let mut best_in_bracket_range = false;
                let mut best_destination = None;
                for (open, close) in enclosing_bracket_ranges {
                    let close = close.to_inclusive();
                    let length = close.end() - open.start;
                    let inside = selection.start >= open.end && selection.end <= *close.start();
                    let in_bracket_range = open.to_inclusive().contains(&selection.head())
                        || close.contains(&selection.head());

                    // If best is next to a bracket and current isn't, skip
                    if !in_bracket_range && best_in_bracket_range {
                        continue;
                    }

                    // Prefer smaller lengths unless best is inside and current isn't
                    if length > best_length && (best_inside || !inside) {
                        continue;
                    }

                    best_length = length;
                    best_inside = inside;
                    best_in_bracket_range = in_bracket_range;
                    best_destination = Some(
                        if close.contains(&selection.start) && close.contains(&selection.end) {
                            if inside {
                                open.end
                            } else {
                                open.start
                            }
                        } else {
                            if inside {
                                *close.start()
                            } else {
                                *close.end()
                            }
                        },
                    );
                }

                if let Some(destination) = best_destination {
                    selection.collapse_to(destination, SelectionGoal::None);
                }
            })
        });
    }

    pub fn undo_selection(&mut self, _: &UndoSelection, cx: &mut ViewContext<Self>) {
        self.end_selection(cx);
        self.selection_history.mode = SelectionHistoryMode::Undoing;
        if let Some(entry) = self.selection_history.undo_stack.pop_back() {
            self.change_selections(None, cx, |s| s.select_anchors(entry.selections.to_vec()));
            self.select_next_state = entry.select_next_state;
            self.select_prev_state = entry.select_prev_state;
            self.add_selections_state = entry.add_selections_state;
            self.request_autoscroll(Autoscroll::newest(), cx);
        }
        self.selection_history.mode = SelectionHistoryMode::Normal;
    }

    pub fn redo_selection(&mut self, _: &RedoSelection, cx: &mut ViewContext<Self>) {
        self.end_selection(cx);
        self.selection_history.mode = SelectionHistoryMode::Redoing;
        if let Some(entry) = self.selection_history.redo_stack.pop_back() {
            self.change_selections(None, cx, |s| s.select_anchors(entry.selections.to_vec()));
            self.select_next_state = entry.select_next_state;
            self.select_prev_state = entry.select_prev_state;
            self.add_selections_state = entry.add_selections_state;
            self.request_autoscroll(Autoscroll::newest(), cx);
        }
        self.selection_history.mode = SelectionHistoryMode::Normal;
    }

    fn go_to_diagnostic(&mut self, _: &GoToDiagnostic, cx: &mut ViewContext<Self>) {
        self.go_to_diagnostic_impl(Direction::Next, cx)
    }

    fn go_to_prev_diagnostic(&mut self, _: &GoToPrevDiagnostic, cx: &mut ViewContext<Self>) {
        self.go_to_diagnostic_impl(Direction::Prev, cx)
    }

    pub fn go_to_diagnostic_impl(&mut self, direction: Direction, cx: &mut ViewContext<Self>) {
        let buffer = self.buffer.read(cx).snapshot(cx);
        let selection = self.selections.newest::<usize>(cx);

        // If there is an active Diagnostic Popover jump to its diagnostic instead.
        if direction == Direction::Next {
            if let Some(popover) = self.hover_state.diagnostic_popover.as_ref() {
                let (group_id, jump_to) = popover.activation_info();
                if self.activate_diagnostics(group_id, cx) {
                    self.change_selections(Some(Autoscroll::fit()), cx, |s| {
                        let mut new_selection = s.newest_anchor().clone();
                        new_selection.collapse_to(jump_to, SelectionGoal::None);
                        s.select_anchors(vec![new_selection.clone()]);
                    });
                }
                return;
            }
        }

        let mut active_primary_range = self.active_diagnostics.as_ref().map(|active_diagnostics| {
            active_diagnostics
                .primary_range
                .to_offset(&buffer)
                .to_inclusive()
        });
        let mut search_start = if let Some(active_primary_range) = active_primary_range.as_ref() {
            if active_primary_range.contains(&selection.head()) {
                *active_primary_range.end()
            } else {
                selection.head()
            }
        } else {
            selection.head()
        };

        loop {
            let mut diagnostics = if direction == Direction::Prev {
                buffer.diagnostics_in_range::<_, usize>(0..search_start, true)
            } else {
                buffer.diagnostics_in_range::<_, usize>(search_start..buffer.len(), false)
            };
            let group = diagnostics.find_map(|entry| {
                if entry.diagnostic.is_primary
                    && entry.diagnostic.severity <= DiagnosticSeverity::WARNING
                    && !entry.range.is_empty()
                    && Some(entry.range.end) != active_primary_range.as_ref().map(|r| *r.end())
                    && !entry.range.contains(&search_start)
                {
                    Some((entry.range, entry.diagnostic.group_id))
                } else {
                    None
                }
            });

            if let Some((primary_range, group_id)) = group {
                if self.activate_diagnostics(group_id, cx) {
                    self.change_selections(Some(Autoscroll::fit()), cx, |s| {
                        s.select(vec![Selection {
                            id: selection.id,
                            start: primary_range.start,
                            end: primary_range.start,
                            reversed: false,
                            goal: SelectionGoal::None,
                        }]);
                    });
                }
                break;
            } else {
                // Cycle around to the start of the buffer, potentially moving back to the start of
                // the currently active diagnostic.
                active_primary_range.take();
                if direction == Direction::Prev {
                    if search_start == buffer.len() {
                        break;
                    } else {
                        search_start = buffer.len();
                    }
                } else if search_start == 0 {
                    break;
                } else {
                    search_start = 0;
                }
            }
        }
    }

    fn go_to_hunk(&mut self, _: &GoToHunk, cx: &mut ViewContext<Self>) {
        let snapshot = self
            .display_map
            .update(cx, |display_map, cx| display_map.snapshot(cx));
        let selection = self.selections.newest::<Point>(cx);

        if !self.seek_in_direction(
            &snapshot,
            selection.head(),
            false,
            snapshot
                .buffer_snapshot
                .git_diff_hunks_in_range((selection.head().row + 1)..u32::MAX),
            cx,
        ) {
            let wrapped_point = Point::zero();
            self.seek_in_direction(
                &snapshot,
                wrapped_point,
                true,
                snapshot
                    .buffer_snapshot
                    .git_diff_hunks_in_range((wrapped_point.row + 1)..u32::MAX),
                cx,
            );
        }
    }

    fn go_to_prev_hunk(&mut self, _: &GoToPrevHunk, cx: &mut ViewContext<Self>) {
        let snapshot = self
            .display_map
            .update(cx, |display_map, cx| display_map.snapshot(cx));
        let selection = self.selections.newest::<Point>(cx);

        if !self.seek_in_direction(
            &snapshot,
            selection.head(),
            false,
            snapshot
                .buffer_snapshot
                .git_diff_hunks_in_range_rev(0..selection.head().row),
            cx,
        ) {
            let wrapped_point = snapshot.buffer_snapshot.max_point();
            self.seek_in_direction(
                &snapshot,
                wrapped_point,
                true,
                snapshot
                    .buffer_snapshot
                    .git_diff_hunks_in_range_rev(0..wrapped_point.row),
                cx,
            );
        }
    }

    fn seek_in_direction(
        &mut self,
        snapshot: &DisplaySnapshot,
        initial_point: Point,
        is_wrapped: bool,
        hunks: impl Iterator<Item = DiffHunk<u32>>,
        cx: &mut ViewContext<Editor>,
    ) -> bool {
        let display_point = initial_point.to_display_point(snapshot);
        let mut hunks = hunks
            .map(|hunk| diff_hunk_to_display(hunk, &snapshot))
            .filter(|hunk| {
                if is_wrapped {
                    true
                } else {
                    !hunk.contains_display_row(display_point.row())
                }
            })
            .dedup();

        if let Some(hunk) = hunks.next() {
            self.change_selections(Some(Autoscroll::fit()), cx, |s| {
                let row = hunk.start_display_row();
                let point = DisplayPoint::new(row, 0);
                s.select_display_ranges([point..point]);
            });

            true
        } else {
            false
        }
    }

    pub fn go_to_definition(
        &mut self,
        _: &GoToDefinition,
        cx: &mut ViewContext<Self>,
    ) -> Task<Result<bool>> {
        self.go_to_definition_of_kind(GotoDefinitionKind::Symbol, false, cx)
    }

    pub fn go_to_implementation(
        &mut self,
        _: &GoToImplementation,
        cx: &mut ViewContext<Self>,
    ) -> Task<Result<bool>> {
        self.go_to_definition_of_kind(GotoDefinitionKind::Implementation, false, cx)
    }

    pub fn go_to_implementation_split(
        &mut self,
        _: &GoToImplementationSplit,
        cx: &mut ViewContext<Self>,
    ) -> Task<Result<bool>> {
        self.go_to_definition_of_kind(GotoDefinitionKind::Implementation, true, cx)
    }

    pub fn go_to_type_definition(
        &mut self,
        _: &GoToTypeDefinition,
        cx: &mut ViewContext<Self>,
    ) -> Task<Result<bool>> {
        self.go_to_definition_of_kind(GotoDefinitionKind::Type, false, cx)
    }

    pub fn go_to_definition_split(
        &mut self,
        _: &GoToDefinitionSplit,
        cx: &mut ViewContext<Self>,
    ) -> Task<Result<bool>> {
        self.go_to_definition_of_kind(GotoDefinitionKind::Symbol, true, cx)
    }

    pub fn go_to_type_definition_split(
        &mut self,
        _: &GoToTypeDefinitionSplit,
        cx: &mut ViewContext<Self>,
    ) -> Task<Result<bool>> {
        self.go_to_definition_of_kind(GotoDefinitionKind::Type, true, cx)
    }

    fn go_to_definition_of_kind(
        &mut self,
        kind: GotoDefinitionKind,
        split: bool,
        cx: &mut ViewContext<Self>,
    ) -> Task<Result<bool>> {
        let Some(workspace) = self.workspace() else {
            return Task::ready(Ok(false));
        };
        let buffer = self.buffer.read(cx);
        let head = self.selections.newest::<usize>(cx).head();
        let (buffer, head) = if let Some(text_anchor) = buffer.text_anchor_for_position(head, cx) {
            text_anchor
        } else {
            return Task::ready(Ok(false));
        };

        let project = workspace.read(cx).project().clone();
        let definitions = project.update(cx, |project, cx| match kind {
            GotoDefinitionKind::Symbol => project.definition(&buffer, head, cx),
            GotoDefinitionKind::Type => project.type_definition(&buffer, head, cx),
            GotoDefinitionKind::Implementation => project.implementation(&buffer, head, cx),
        });

        cx.spawn(|editor, mut cx| async move {
            let definitions = definitions.await?;
            let navigated = editor
                .update(&mut cx, |editor, cx| {
                    editor.navigate_to_hover_links(
                        Some(kind),
                        definitions.into_iter().map(HoverLink::Text).collect(),
                        split,
                        cx,
                    )
                })?
                .await?;
            anyhow::Ok(navigated)
        })
    }

    pub fn open_url(&mut self, _: &OpenUrl, cx: &mut ViewContext<Self>) {
        let position = self.selections.newest_anchor().head();
        let Some((buffer, buffer_position)) =
            self.buffer.read(cx).text_anchor_for_position(position, cx)
        else {
            return;
        };

        cx.spawn(|editor, mut cx| async move {
            if let Some((_, url)) = find_url(&buffer, buffer_position, cx.clone()) {
                editor.update(&mut cx, |_, cx| {
                    cx.open_url(&url);
                })
            } else {
                Ok(())
            }
        })
        .detach();
    }

    pub(crate) fn navigate_to_hover_links(
        &mut self,
        kind: Option<GotoDefinitionKind>,
        mut definitions: Vec<HoverLink>,
        split: bool,
        cx: &mut ViewContext<Editor>,
    ) -> Task<Result<bool>> {
        // If there is one definition, just open it directly
        if definitions.len() == 1 {
            let definition = definitions.pop().unwrap();
            let target_task = match definition {
                HoverLink::Text(link) => Task::Ready(Some(Ok(Some(link.target)))),
                HoverLink::InlayHint(lsp_location, server_id) => {
                    self.compute_target_location(lsp_location, server_id, cx)
                }
                HoverLink::Url(url) => {
                    cx.open_url(&url);
                    Task::ready(Ok(None))
                }
            };
            cx.spawn(|editor, mut cx| async move {
                let target = target_task.await.context("target resolution task")?;
                if let Some(target) = target {
                    editor.update(&mut cx, |editor, cx| {
                        let Some(workspace) = editor.workspace() else {
                            return false;
                        };
                        let pane = workspace.read(cx).active_pane().clone();

                        let range = target.range.to_offset(target.buffer.read(cx));
                        let range = editor.range_for_match(&range);
                        if Some(&target.buffer) == editor.buffer.read(cx).as_singleton().as_ref() {
                            editor.change_selections(Some(Autoscroll::focused()), cx, |s| {
                                s.select_ranges([range]);
                            });
                        } else {
                            cx.window_context().defer(move |cx| {
                                let target_editor: View<Self> =
                                    workspace.update(cx, |workspace, cx| {
                                        let pane = if split {
                                            workspace.adjacent_pane(cx)
                                        } else {
                                            workspace.active_pane().clone()
                                        };

                                        workspace.open_project_item(pane, target.buffer.clone(), cx)
                                    });
                                target_editor.update(cx, |target_editor, cx| {
                                    // When selecting a definition in a different buffer, disable the nav history
                                    // to avoid creating a history entry at the previous cursor location.
                                    pane.update(cx, |pane, _| pane.disable_history());
                                    target_editor.change_selections(
                                        Some(Autoscroll::focused()),
                                        cx,
                                        |s| {
                                            s.select_ranges([range]);
                                        },
                                    );
                                    pane.update(cx, |pane, _| pane.enable_history());
                                });
                            });
                        }
                        true
                    })
                } else {
                    Ok(false)
                }
            })
        } else if !definitions.is_empty() {
            let replica_id = self.replica_id(cx);
            cx.spawn(|editor, mut cx| async move {
                let (title, location_tasks, workspace) = editor
                    .update(&mut cx, |editor, cx| {
                        let tab_kind = match kind {
                            Some(GotoDefinitionKind::Implementation) => "Implementations",
                            _ => "Definitions",
                        };
                        let title = definitions
                            .iter()
                            .find_map(|definition| match definition {
                                HoverLink::Text(link) => link.origin.as_ref().map(|origin| {
                                    let buffer = origin.buffer.read(cx);
                                    format!(
                                        "{} for {}",
                                        tab_kind,
                                        buffer
                                            .text_for_range(origin.range.clone())
                                            .collect::<String>()
                                    )
                                }),
                                HoverLink::InlayHint(_, _) => None,
                                HoverLink::Url(_) => None,
                            })
                            .unwrap_or(tab_kind.to_string());
                        let location_tasks = definitions
                            .into_iter()
                            .map(|definition| match definition {
                                HoverLink::Text(link) => Task::Ready(Some(Ok(Some(link.target)))),
                                HoverLink::InlayHint(lsp_location, server_id) => {
                                    editor.compute_target_location(lsp_location, server_id, cx)
                                }
                                HoverLink::Url(_) => Task::ready(Ok(None)),
                            })
                            .collect::<Vec<_>>();
                        (title, location_tasks, editor.workspace().clone())
                    })
                    .context("location tasks preparation")?;

                let locations = futures::future::join_all(location_tasks)
                    .await
                    .into_iter()
                    .filter_map(|location| location.transpose())
                    .collect::<Result<_>>()
                    .context("location tasks")?;

                let Some(workspace) = workspace else {
                    return Ok(false);
                };
                let opened = workspace
                    .update(&mut cx, |workspace, cx| {
                        Self::open_locations_in_multibuffer(
                            workspace, locations, replica_id, title, split, cx,
                        )
                    })
                    .ok();

                anyhow::Ok(opened.is_some())
            })
        } else {
            Task::ready(Ok(false))
        }
    }

    fn compute_target_location(
        &self,
        lsp_location: lsp::Location,
        server_id: LanguageServerId,
        cx: &mut ViewContext<Editor>,
    ) -> Task<anyhow::Result<Option<Location>>> {
        let Some(project) = self.project.clone() else {
            return Task::Ready(Some(Ok(None)));
        };

        cx.spawn(move |editor, mut cx| async move {
            let location_task = editor.update(&mut cx, |editor, cx| {
                project.update(cx, |project, cx| {
                    let language_server_name =
                        editor.buffer.read(cx).as_singleton().and_then(|buffer| {
                            project
                                .language_server_for_buffer(buffer.read(cx), server_id, cx)
                                .map(|(lsp_adapter, _)| lsp_adapter.name.clone())
                        });
                    language_server_name.map(|language_server_name| {
                        project.open_local_buffer_via_lsp(
                            lsp_location.uri.clone(),
                            server_id,
                            language_server_name,
                            cx,
                        )
                    })
                })
            })?;
            let location = match location_task {
                Some(task) => Some({
                    let target_buffer_handle = task.await.context("open local buffer")?;
                    let range = target_buffer_handle.update(&mut cx, |target_buffer, _| {
                        let target_start = target_buffer
                            .clip_point_utf16(point_from_lsp(lsp_location.range.start), Bias::Left);
                        let target_end = target_buffer
                            .clip_point_utf16(point_from_lsp(lsp_location.range.end), Bias::Left);
                        target_buffer.anchor_after(target_start)
                            ..target_buffer.anchor_before(target_end)
                    })?;
                    Location {
                        buffer: target_buffer_handle,
                        range,
                    }
                }),
                None => None,
            };
            Ok(location)
        })
    }

    pub fn find_all_references(
        &mut self,
        _: &FindAllReferences,
        cx: &mut ViewContext<Self>,
    ) -> Option<Task<Result<()>>> {
        let multi_buffer = self.buffer.read(cx);
        let selection = self.selections.newest::<usize>(cx);
        let head = selection.head();

        let multi_buffer_snapshot = multi_buffer.snapshot(cx);
        let head_anchor = multi_buffer_snapshot.anchor_at(
            head,
            if head < selection.tail() {
                Bias::Right
            } else {
                Bias::Left
            },
        );

        match self
            .find_all_references_task_sources
            .binary_search_by(|anchor| anchor.cmp(&head_anchor, &multi_buffer_snapshot))
        {
            Ok(_) => {
                log::info!(
                    "Ignoring repeated FindAllReferences invocation with the position of already running task"
                );
                return None;
            }
            Err(i) => {
                self.find_all_references_task_sources.insert(i, head_anchor);
            }
        }

        let (buffer, head) = multi_buffer.text_anchor_for_position(head, cx)?;
        let replica_id = self.replica_id(cx);
        let workspace = self.workspace()?;
        let project = workspace.read(cx).project().clone();
        let references = project.update(cx, |project, cx| project.references(&buffer, head, cx));
        Some(cx.spawn(|editor, mut cx| async move {
            let _cleanup = defer({
                let mut cx = cx.clone();
                move || {
                    let _ = editor.update(&mut cx, |editor, _| {
                        if let Ok(i) =
                            editor
                                .find_all_references_task_sources
                                .binary_search_by(|anchor| {
                                    anchor.cmp(&head_anchor, &multi_buffer_snapshot)
                                })
                        {
                            editor.find_all_references_task_sources.remove(i);
                        }
                    });
                }
            });

            let locations = references.await?;
            if locations.is_empty() {
                return anyhow::Ok(());
            }

            workspace.update(&mut cx, |workspace, cx| {
                let title = locations
                    .first()
                    .as_ref()
                    .map(|location| {
                        let buffer = location.buffer.read(cx);
                        format!(
                            "References to `{}`",
                            buffer
                                .text_for_range(location.range.clone())
                                .collect::<String>()
                        )
                    })
                    .unwrap();
                Self::open_locations_in_multibuffer(
                    workspace, locations, replica_id, title, false, cx,
                );
            })
        }))
    }

    /// Opens a multibuffer with the given project locations in it
    pub fn open_locations_in_multibuffer(
        workspace: &mut Workspace,
        mut locations: Vec<Location>,
        replica_id: ReplicaId,
        title: String,
        split: bool,
        cx: &mut ViewContext<Workspace>,
    ) {
        // If there are multiple definitions, open them in a multibuffer
        locations.sort_by_key(|location| location.buffer.read(cx).remote_id());
        let mut locations = locations.into_iter().peekable();
        let mut ranges_to_highlight = Vec::new();
        let capability = workspace.project().read(cx).capability();

        let excerpt_buffer = cx.new_model(|cx| {
            let mut multibuffer = MultiBuffer::new(replica_id, capability);
            while let Some(location) = locations.next() {
                let buffer = location.buffer.read(cx);
                let mut ranges_for_buffer = Vec::new();
                let range = location.range.to_offset(buffer);
                ranges_for_buffer.push(range.clone());

                while let Some(next_location) = locations.peek() {
                    if next_location.buffer == location.buffer {
                        ranges_for_buffer.push(next_location.range.to_offset(buffer));
                        locations.next();
                    } else {
                        break;
                    }
                }

                ranges_for_buffer.sort_by_key(|range| (range.start, Reverse(range.end)));
                ranges_to_highlight.extend(multibuffer.push_excerpts_with_context_lines(
                    location.buffer.clone(),
                    ranges_for_buffer,
                    DEFAULT_MULTIBUFFER_CONTEXT,
                    cx,
                ))
            }

            multibuffer.with_title(title)
        });

        let editor = cx.new_view(|cx| {
            Editor::for_multibuffer(excerpt_buffer, Some(workspace.project().clone()), cx)
        });
        editor.update(cx, |editor, cx| {
            editor.highlight_background::<Self>(
                &ranges_to_highlight,
                |theme| theme.editor_highlighted_line_background,
                cx,
            );
        });
        let item = Box::new(editor);
        if split {
            workspace.split_item(SplitDirection::Right, item.clone(), cx);
        } else {
            workspace.add_item_to_active_pane(item.clone(), cx);
        }
        workspace.active_pane().clone().update(cx, |pane, cx| {
            let item_id = item.item_id();
            pane.set_preview_item_id(Some(item_id), cx);
        });
    }

    pub fn rename(&mut self, _: &Rename, cx: &mut ViewContext<Self>) -> Option<Task<Result<()>>> {
        use language::ToOffset as _;

        let project = self.project.clone()?;
        let selection = self.selections.newest_anchor().clone();
        let (cursor_buffer, cursor_buffer_position) = self
            .buffer
            .read(cx)
            .text_anchor_for_position(selection.head(), cx)?;
        let (tail_buffer, _) = self
            .buffer
            .read(cx)
            .text_anchor_for_position(selection.tail(), cx)?;
        if tail_buffer != cursor_buffer {
            return None;
        }

        let snapshot = cursor_buffer.read(cx).snapshot();
        let cursor_buffer_offset = cursor_buffer_position.to_offset(&snapshot);
        let prepare_rename = project.update(cx, |project, cx| {
            project.prepare_rename(cursor_buffer.clone(), cursor_buffer_offset, cx)
        });
        drop(snapshot);

        Some(cx.spawn(|this, mut cx| async move {
            let rename_range = if let Some(range) = prepare_rename.await? {
                Some(range)
            } else {
                this.update(&mut cx, |this, cx| {
                    let buffer = this.buffer.read(cx).snapshot(cx);
                    let mut buffer_highlights = this
                        .document_highlights_for_position(selection.head(), &buffer)
                        .filter(|highlight| {
                            highlight.start.excerpt_id == selection.head().excerpt_id
                                && highlight.end.excerpt_id == selection.head().excerpt_id
                        });
                    buffer_highlights
                        .next()
                        .map(|highlight| highlight.start.text_anchor..highlight.end.text_anchor)
                })?
            };
            if let Some(rename_range) = rename_range {
                this.update(&mut cx, |this, cx| {
                    let snapshot = cursor_buffer.read(cx).snapshot();
                    let rename_buffer_range = rename_range.to_offset(&snapshot);
                    let cursor_offset_in_rename_range =
                        cursor_buffer_offset.saturating_sub(rename_buffer_range.start);

                    this.take_rename(false, cx);
                    let buffer = this.buffer.read(cx).read(cx);
                    let cursor_offset = selection.head().to_offset(&buffer);
                    let rename_start = cursor_offset.saturating_sub(cursor_offset_in_rename_range);
                    let rename_end = rename_start + rename_buffer_range.len();
                    let range = buffer.anchor_before(rename_start)..buffer.anchor_after(rename_end);
                    let mut old_highlight_id = None;
                    let old_name: Arc<str> = buffer
                        .chunks(rename_start..rename_end, true)
                        .map(|chunk| {
                            if old_highlight_id.is_none() {
                                old_highlight_id = chunk.syntax_highlight_id;
                            }
                            chunk.text
                        })
                        .collect::<String>()
                        .into();

                    drop(buffer);

                    // Position the selection in the rename editor so that it matches the current selection.
                    this.show_local_selections = false;
                    let rename_editor = cx.new_view(|cx| {
                        let mut editor = Editor::single_line(cx);
                        editor.buffer.update(cx, |buffer, cx| {
                            buffer.edit([(0..0, old_name.clone())], None, cx)
                        });
                        editor.select_all(&SelectAll, cx);
                        editor
                    });

                    let write_highlights =
                        this.clear_background_highlights::<DocumentHighlightWrite>(cx);
                    let read_highlights =
                        this.clear_background_highlights::<DocumentHighlightRead>(cx);
                    let ranges = write_highlights
                        .iter()
                        .flat_map(|(_, ranges)| ranges.iter())
                        .chain(read_highlights.iter().flat_map(|(_, ranges)| ranges.iter()))
                        .cloned()
                        .collect();

                    this.highlight_text::<Rename>(
                        ranges,
                        HighlightStyle {
                            fade_out: Some(0.6),
                            ..Default::default()
                        },
                        cx,
                    );
                    let rename_focus_handle = rename_editor.focus_handle(cx);
                    cx.focus(&rename_focus_handle);
                    let block_id = this.insert_blocks(
                        [BlockProperties {
                            style: BlockStyle::Flex,
                            position: range.start,
                            height: 1,
                            render: Box::new({
                                let rename_editor = rename_editor.clone();
                                move |cx: &mut BlockContext| {
                                    let mut text_style = cx.editor_style.text.clone();
                                    if let Some(highlight_style) = old_highlight_id
                                        .and_then(|h| h.style(&cx.editor_style.syntax))
                                    {
                                        text_style = text_style.highlight(highlight_style);
                                    }
                                    div()
                                        .pl(cx.anchor_x)
                                        .child(EditorElement::new(
                                            &rename_editor,
                                            EditorStyle {
                                                background: cx.theme().system().transparent,
                                                local_player: cx.editor_style.local_player,
                                                text: text_style,
                                                scrollbar_width: cx.editor_style.scrollbar_width,
                                                syntax: cx.editor_style.syntax.clone(),
                                                status: cx.editor_style.status.clone(),
                                                inlay_hints_style: HighlightStyle {
                                                    color: Some(cx.theme().status().hint),
                                                    font_weight: Some(FontWeight::BOLD),
                                                    ..HighlightStyle::default()
                                                },
                                                suggestions_style: HighlightStyle {
                                                    color: Some(cx.theme().status().predictive),
                                                    ..HighlightStyle::default()
                                                },
                                            },
                                        ))
                                        .into_any_element()
                                }
                            }),
                            disposition: BlockDisposition::Below,
                        }],
                        Some(Autoscroll::fit()),
                        cx,
                    )[0];
                    this.pending_rename = Some(RenameState {
                        range,
                        old_name,
                        editor: rename_editor,
                        block_id,
                    });
                })?;
            }

            Ok(())
        }))
    }

    pub fn confirm_rename(
        &mut self,
        _: &ConfirmRename,
        cx: &mut ViewContext<Self>,
    ) -> Option<Task<Result<()>>> {
        let rename = self.take_rename(false, cx)?;
        let workspace = self.workspace()?;
        let (start_buffer, start) = self
            .buffer
            .read(cx)
            .text_anchor_for_position(rename.range.start, cx)?;
        let (end_buffer, end) = self
            .buffer
            .read(cx)
            .text_anchor_for_position(rename.range.end, cx)?;
        if start_buffer != end_buffer {
            return None;
        }

        let buffer = start_buffer;
        let range = start..end;
        let old_name = rename.old_name;
        let new_name = rename.editor.read(cx).text(cx);

        let rename = workspace
            .read(cx)
            .project()
            .clone()
            .update(cx, |project, cx| {
                project.perform_rename(buffer.clone(), range.start, new_name.clone(), true, cx)
            });
        let workspace = workspace.downgrade();

        Some(cx.spawn(|editor, mut cx| async move {
            let project_transaction = rename.await?;
            Self::open_project_transaction(
                &editor,
                workspace,
                project_transaction,
                format!("Rename: {} → {}", old_name, new_name),
                cx.clone(),
            )
            .await?;

            editor.update(&mut cx, |editor, cx| {
                editor.refresh_document_highlights(cx);
            })?;
            Ok(())
        }))
    }

    fn take_rename(
        &mut self,
        moving_cursor: bool,
        cx: &mut ViewContext<Self>,
    ) -> Option<RenameState> {
        let rename = self.pending_rename.take()?;
        if rename.editor.focus_handle(cx).is_focused(cx) {
            cx.focus(&self.focus_handle);
        }

        self.remove_blocks(
            [rename.block_id].into_iter().collect(),
            Some(Autoscroll::fit()),
            cx,
        );
        self.clear_highlights::<Rename>(cx);
        self.show_local_selections = true;

        if moving_cursor {
            let rename_editor = rename.editor.read(cx);
            let cursor_in_rename_editor = rename_editor.selections.newest::<usize>(cx).head();

            // Update the selection to match the position of the selection inside
            // the rename editor.
            let snapshot = self.buffer.read(cx).read(cx);
            let rename_range = rename.range.to_offset(&snapshot);
            let cursor_in_editor = snapshot
                .clip_offset(rename_range.start + cursor_in_rename_editor, Bias::Left)
                .min(rename_range.end);
            drop(snapshot);

            self.change_selections(None, cx, |s| {
                s.select_ranges(vec![cursor_in_editor..cursor_in_editor])
            });
        } else {
            self.refresh_document_highlights(cx);
        }

        Some(rename)
    }

    pub fn pending_rename(&self) -> Option<&RenameState> {
        self.pending_rename.as_ref()
    }

    fn format(&mut self, _: &Format, cx: &mut ViewContext<Self>) -> Option<Task<Result<()>>> {
        let project = match &self.project {
            Some(project) => project.clone(),
            None => return None,
        };

        Some(self.perform_format(project, FormatTrigger::Manual, cx))
    }

    fn perform_format(
        &mut self,
        project: Model<Project>,
        trigger: FormatTrigger,
        cx: &mut ViewContext<Self>,
    ) -> Task<Result<()>> {
        let buffer = self.buffer().clone();
        let mut buffers = buffer.read(cx).all_buffers();
        if trigger == FormatTrigger::Save {
            buffers.retain(|buffer| buffer.read(cx).is_dirty());
        }

        let mut timeout = cx.background_executor().timer(FORMAT_TIMEOUT).fuse();
        let format = project.update(cx, |project, cx| project.format(buffers, true, trigger, cx));

        cx.spawn(|_, mut cx| async move {
            let transaction = futures::select_biased! {
                () = timeout => {
                    log::warn!("timed out waiting for formatting");
                    None
                }
                transaction = format.log_err().fuse() => transaction,
            };

            buffer
                .update(&mut cx, |buffer, cx| {
                    if let Some(transaction) = transaction {
                        if !buffer.is_singleton() {
                            buffer.push_transaction(&transaction.0, cx);
                        }
                    }

                    cx.notify();
                })
                .ok();

            Ok(())
        })
    }

    fn restart_language_server(&mut self, _: &RestartLanguageServer, cx: &mut ViewContext<Self>) {
        if let Some(project) = self.project.clone() {
            self.buffer.update(cx, |multi_buffer, cx| {
                project.update(cx, |project, cx| {
                    project.restart_language_servers_for_buffers(multi_buffer.all_buffers(), cx);
                });
            })
        }
    }

    fn show_character_palette(&mut self, _: &ShowCharacterPalette, cx: &mut ViewContext<Self>) {
        cx.show_character_palette();
    }

    fn refresh_active_diagnostics(&mut self, cx: &mut ViewContext<Editor>) {
        if let Some(active_diagnostics) = self.active_diagnostics.as_mut() {
            let buffer = self.buffer.read(cx).snapshot(cx);
            let primary_range_start = active_diagnostics.primary_range.start.to_offset(&buffer);
            let is_valid = buffer
                .diagnostics_in_range::<_, usize>(active_diagnostics.primary_range.clone(), false)
                .any(|entry| {
                    entry.diagnostic.is_primary
                        && !entry.range.is_empty()
                        && entry.range.start == primary_range_start
                        && entry.diagnostic.message == active_diagnostics.primary_message
                });

            if is_valid != active_diagnostics.is_valid {
                active_diagnostics.is_valid = is_valid;
                let mut new_styles = HashMap::default();
                for (block_id, diagnostic) in &active_diagnostics.blocks {
                    new_styles.insert(
                        *block_id,
                        diagnostic_block_renderer(diagnostic.clone(), is_valid),
                    );
                }
                self.display_map
                    .update(cx, |display_map, _| display_map.replace_blocks(new_styles));
            }
        }
    }

    fn activate_diagnostics(&mut self, group_id: usize, cx: &mut ViewContext<Self>) -> bool {
        self.dismiss_diagnostics(cx);
        self.active_diagnostics = self.display_map.update(cx, |display_map, cx| {
            let buffer = self.buffer.read(cx).snapshot(cx);

            let mut primary_range = None;
            let mut primary_message = None;
            let mut group_end = Point::zero();
            let diagnostic_group = buffer
                .diagnostic_group::<Point>(group_id)
                .map(|entry| {
                    if entry.range.end > group_end {
                        group_end = entry.range.end;
                    }
                    if entry.diagnostic.is_primary {
                        primary_range = Some(entry.range.clone());
                        primary_message = Some(entry.diagnostic.message.clone());
                    }
                    entry
                })
                .collect::<Vec<_>>();
            let primary_range = primary_range?;
            let primary_message = primary_message?;
            let primary_range =
                buffer.anchor_after(primary_range.start)..buffer.anchor_before(primary_range.end);

            let blocks = display_map
                .insert_blocks(
                    diagnostic_group.iter().map(|entry| {
                        let diagnostic = entry.diagnostic.clone();
                        let message_height = diagnostic.message.matches('\n').count() as u8 + 1;
                        BlockProperties {
                            style: BlockStyle::Fixed,
                            position: buffer.anchor_after(entry.range.start),
                            height: message_height,
                            render: diagnostic_block_renderer(diagnostic, true),
                            disposition: BlockDisposition::Below,
                        }
                    }),
                    cx,
                )
                .into_iter()
                .zip(diagnostic_group.into_iter().map(|entry| entry.diagnostic))
                .collect();

            Some(ActiveDiagnosticGroup {
                primary_range,
                primary_message,
                blocks,
                is_valid: true,
            })
        });
        self.active_diagnostics.is_some()
    }

    fn dismiss_diagnostics(&mut self, cx: &mut ViewContext<Self>) {
        if let Some(active_diagnostic_group) = self.active_diagnostics.take() {
            self.display_map.update(cx, |display_map, cx| {
                display_map.remove_blocks(active_diagnostic_group.blocks.into_keys().collect(), cx);
            });
            cx.notify();
        }
    }

    pub fn set_selections_from_remote(
        &mut self,
        selections: Vec<Selection<Anchor>>,
        pending_selection: Option<Selection<Anchor>>,
        cx: &mut ViewContext<Self>,
    ) {
        let old_cursor_position = self.selections.newest_anchor().head();
        self.selections.change_with(cx, |s| {
            s.select_anchors(selections);
            if let Some(pending_selection) = pending_selection {
                s.set_pending(pending_selection, SelectMode::Character);
            } else {
                s.clear_pending();
            }
        });
        self.selections_did_change(false, &old_cursor_position, cx);
    }

    fn push_to_selection_history(&mut self) {
        self.selection_history.push(SelectionHistoryEntry {
            selections: self.selections.disjoint_anchors(),
            select_next_state: self.select_next_state.clone(),
            select_prev_state: self.select_prev_state.clone(),
            add_selections_state: self.add_selections_state.clone(),
        });
    }

    pub fn transact(
        &mut self,
        cx: &mut ViewContext<Self>,
        update: impl FnOnce(&mut Self, &mut ViewContext<Self>),
    ) -> Option<TransactionId> {
        self.start_transaction_at(Instant::now(), cx);
        update(self, cx);
        self.end_transaction_at(Instant::now(), cx)
    }

    fn start_transaction_at(&mut self, now: Instant, cx: &mut ViewContext<Self>) {
        self.end_selection(cx);
        if let Some(tx_id) = self
            .buffer
            .update(cx, |buffer, cx| buffer.start_transaction_at(now, cx))
        {
            self.selection_history
                .insert_transaction(tx_id, self.selections.disjoint_anchors());
            cx.emit(EditorEvent::TransactionBegun {
                transaction_id: tx_id,
            })
        }
    }

    fn end_transaction_at(
        &mut self,
        now: Instant,
        cx: &mut ViewContext<Self>,
    ) -> Option<TransactionId> {
        if let Some(tx_id) = self
            .buffer
            .update(cx, |buffer, cx| buffer.end_transaction_at(now, cx))
        {
            if let Some((_, end_selections)) = self.selection_history.transaction_mut(tx_id) {
                *end_selections = Some(self.selections.disjoint_anchors());
            } else {
                log::error!("unexpectedly ended a transaction that wasn't started by this editor");
            }

            cx.emit(EditorEvent::Edited);
            Some(tx_id)
        } else {
            None
        }
    }

    pub fn fold(&mut self, _: &actions::Fold, cx: &mut ViewContext<Self>) {
        let mut fold_ranges = Vec::new();

        let display_map = self.display_map.update(cx, |map, cx| map.snapshot(cx));

        let selections = self.selections.all_adjusted(cx);
        for selection in selections {
            let range = selection.range().sorted();
            let buffer_start_row = range.start.row;

            for row in (0..=range.end.row).rev() {
                let fold_range = display_map.foldable_range(row);

                if let Some(fold_range) = fold_range {
                    if fold_range.end.row >= buffer_start_row {
                        fold_ranges.push(fold_range);
                        if row <= range.start.row {
                            break;
                        }
                    }
                }
            }
        }

        self.fold_ranges(fold_ranges, true, cx);
    }

    pub fn fold_at(&mut self, fold_at: &FoldAt, cx: &mut ViewContext<Self>) {
        let buffer_row = fold_at.buffer_row;
        let display_map = self.display_map.update(cx, |map, cx| map.snapshot(cx));

        if let Some(fold_range) = display_map.foldable_range(buffer_row) {
            let autoscroll = self
                .selections
                .all::<Point>(cx)
                .iter()
                .any(|selection| fold_range.overlaps(&selection.range()));

            self.fold_ranges(std::iter::once(fold_range), autoscroll, cx);
        }
    }

    pub fn unfold_lines(&mut self, _: &UnfoldLines, cx: &mut ViewContext<Self>) {
        let display_map = self.display_map.update(cx, |map, cx| map.snapshot(cx));
        let buffer = &display_map.buffer_snapshot;
        let selections = self.selections.all::<Point>(cx);
        let ranges = selections
            .iter()
            .map(|s| {
                let range = s.display_range(&display_map).sorted();
                let mut start = range.start.to_point(&display_map);
                let mut end = range.end.to_point(&display_map);
                start.column = 0;
                end.column = buffer.line_len(end.row);
                start..end
            })
            .collect::<Vec<_>>();

        self.unfold_ranges(ranges, true, true, cx);
    }

    pub fn unfold_at(&mut self, unfold_at: &UnfoldAt, cx: &mut ViewContext<Self>) {
        let display_map = self.display_map.update(cx, |map, cx| map.snapshot(cx));

        let intersection_range = Point::new(unfold_at.buffer_row, 0)
            ..Point::new(
                unfold_at.buffer_row,
                display_map.buffer_snapshot.line_len(unfold_at.buffer_row),
            );

        let autoscroll = self
            .selections
            .all::<Point>(cx)
            .iter()
            .any(|selection| selection.range().overlaps(&intersection_range));

        self.unfold_ranges(std::iter::once(intersection_range), true, autoscroll, cx)
    }

    pub fn fold_selected_ranges(&mut self, _: &FoldSelectedRanges, cx: &mut ViewContext<Self>) {
        let selections = self.selections.all::<Point>(cx);
        let display_map = self.display_map.update(cx, |map, cx| map.snapshot(cx));
        let line_mode = self.selections.line_mode;
        let ranges = selections.into_iter().map(|s| {
            if line_mode {
                let start = Point::new(s.start.row, 0);
                let end = Point::new(s.end.row, display_map.buffer_snapshot.line_len(s.end.row));
                start..end
            } else {
                s.start..s.end
            }
        });
        self.fold_ranges(ranges, true, cx);
    }

    pub fn fold_ranges<T: ToOffset + Clone>(
        &mut self,
        ranges: impl IntoIterator<Item = Range<T>>,
        auto_scroll: bool,
        cx: &mut ViewContext<Self>,
    ) {
        let mut ranges = ranges.into_iter().peekable();
        if ranges.peek().is_some() {
            self.display_map.update(cx, |map, cx| map.fold(ranges, cx));

            if auto_scroll {
                self.request_autoscroll(Autoscroll::fit(), cx);
            }

            cx.notify();
        }
    }

    pub fn unfold_ranges<T: ToOffset + Clone>(
        &mut self,
        ranges: impl IntoIterator<Item = Range<T>>,
        inclusive: bool,
        auto_scroll: bool,
        cx: &mut ViewContext<Self>,
    ) {
        let mut ranges = ranges.into_iter().peekable();
        if ranges.peek().is_some() {
            self.display_map
                .update(cx, |map, cx| map.unfold(ranges, inclusive, cx));
            if auto_scroll {
                self.request_autoscroll(Autoscroll::fit(), cx);
            }

            cx.notify();
        }
    }

    pub fn set_gutter_hovered(&mut self, hovered: bool, cx: &mut ViewContext<Self>) {
        if hovered != self.gutter_hovered {
            self.gutter_hovered = hovered;
            cx.notify();
        }
    }

    pub fn insert_blocks(
        &mut self,
        blocks: impl IntoIterator<Item = BlockProperties<Anchor>>,
        autoscroll: Option<Autoscroll>,
        cx: &mut ViewContext<Self>,
    ) -> Vec<BlockId> {
        let blocks = self
            .display_map
            .update(cx, |display_map, cx| display_map.insert_blocks(blocks, cx));
        if let Some(autoscroll) = autoscroll {
            self.request_autoscroll(autoscroll, cx);
        }
        blocks
    }

    pub fn replace_blocks(
        &mut self,
        blocks: HashMap<BlockId, RenderBlock>,
        autoscroll: Option<Autoscroll>,
        cx: &mut ViewContext<Self>,
    ) {
        self.display_map
            .update(cx, |display_map, _| display_map.replace_blocks(blocks));
        if let Some(autoscroll) = autoscroll {
            self.request_autoscroll(autoscroll, cx);
        }
    }

    pub fn remove_blocks(
        &mut self,
        block_ids: HashSet<BlockId>,
        autoscroll: Option<Autoscroll>,
        cx: &mut ViewContext<Self>,
    ) {
        self.display_map.update(cx, |display_map, cx| {
            display_map.remove_blocks(block_ids, cx)
        });
        if let Some(autoscroll) = autoscroll {
            self.request_autoscroll(autoscroll, cx);
        }
    }

    pub fn longest_row(&self, cx: &mut AppContext) -> u32 {
        self.display_map
            .update(cx, |map, cx| map.snapshot(cx))
            .longest_row()
    }

    pub fn max_point(&self, cx: &mut AppContext) -> DisplayPoint {
        self.display_map
            .update(cx, |map, cx| map.snapshot(cx))
            .max_point()
    }

    pub fn text(&self, cx: &AppContext) -> String {
        self.buffer.read(cx).read(cx).text()
    }

    pub fn text_option(&self, cx: &AppContext) -> Option<String> {
        let text = self.text(cx);
        let text = text.trim();

        if text.is_empty() {
            return None;
        }

        Some(text.to_string())
    }

    pub fn set_text(&mut self, text: impl Into<Arc<str>>, cx: &mut ViewContext<Self>) {
        self.transact(cx, |this, cx| {
            this.buffer
                .read(cx)
                .as_singleton()
                .expect("you can only call set_text on editors for singleton buffers")
                .update(cx, |buffer, cx| buffer.set_text(text, cx));
        });
    }

    pub fn display_text(&self, cx: &mut AppContext) -> String {
        self.display_map
            .update(cx, |map, cx| map.snapshot(cx))
            .text()
    }

    pub fn wrap_guides(&self, cx: &AppContext) -> SmallVec<[(usize, bool); 2]> {
        let mut wrap_guides = smallvec::smallvec![];

        if self.show_wrap_guides == Some(false) {
            return wrap_guides;
        }

        let settings = self.buffer.read(cx).settings_at(0, cx);
        if settings.show_wrap_guides {
            if let SoftWrap::Column(soft_wrap) = self.soft_wrap_mode(cx) {
                wrap_guides.push((soft_wrap as usize, true));
            }
            wrap_guides.extend(settings.wrap_guides.iter().map(|guide| (*guide, false)))
        }

        wrap_guides
    }

    pub fn soft_wrap_mode(&self, cx: &AppContext) -> SoftWrap {
        let settings = self.buffer.read(cx).settings_at(0, cx);
        let mode = self
            .soft_wrap_mode_override
            .unwrap_or_else(|| settings.soft_wrap);
        match mode {
            language_settings::SoftWrap::None => SoftWrap::None,
            language_settings::SoftWrap::EditorWidth => SoftWrap::EditorWidth,
            language_settings::SoftWrap::PreferredLineLength => {
                SoftWrap::Column(settings.preferred_line_length)
            }
        }
    }

    pub fn set_soft_wrap_mode(
        &mut self,
        mode: language_settings::SoftWrap,
        cx: &mut ViewContext<Self>,
    ) {
        self.soft_wrap_mode_override = Some(mode);
        cx.notify();
    }

    pub fn set_style(&mut self, style: EditorStyle, cx: &mut ViewContext<Self>) {
        let rem_size = cx.rem_size();
        self.display_map.update(cx, |map, cx| {
            map.set_font(
                style.text.font(),
                style.text.font_size.to_pixels(rem_size),
                cx,
            )
        });
        self.style = Some(style);
    }

    #[cfg(any(test, feature = "test-support"))]
    pub fn style(&self) -> Option<&EditorStyle> {
        self.style.as_ref()
    }

    // Called by the element. This method is not designed to be called outside of the editor
    // element's layout code because it does not notify when rewrapping is computed synchronously.
    pub(crate) fn set_wrap_width(&self, width: Option<Pixels>, cx: &mut AppContext) -> bool {
        self.display_map
            .update(cx, |map, cx| map.set_wrap_width(width, cx))
    }

    pub fn toggle_soft_wrap(&mut self, _: &ToggleSoftWrap, cx: &mut ViewContext<Self>) {
        if self.soft_wrap_mode_override.is_some() {
            self.soft_wrap_mode_override.take();
        } else {
            let soft_wrap = match self.soft_wrap_mode(cx) {
                SoftWrap::None => language_settings::SoftWrap::EditorWidth,
                SoftWrap::EditorWidth | SoftWrap::Column(_) => language_settings::SoftWrap::None,
            };
            self.soft_wrap_mode_override = Some(soft_wrap);
        }
        cx.notify();
    }

    pub fn toggle_line_numbers(&mut self, _: &ToggleLineNumbers, cx: &mut ViewContext<Self>) {
        let mut editor_settings = EditorSettings::get_global(cx).clone();
        editor_settings.gutter.line_numbers = !editor_settings.gutter.line_numbers;
        EditorSettings::override_global(editor_settings, cx);
    }

    pub fn set_show_gutter(&mut self, show_gutter: bool, cx: &mut ViewContext<Self>) {
        self.show_gutter = show_gutter;
        cx.notify();
    }

    pub fn set_show_wrap_guides(&mut self, show_gutter: bool, cx: &mut ViewContext<Self>) {
        self.show_wrap_guides = Some(show_gutter);
        cx.notify();
    }

    pub fn reveal_in_finder(&mut self, _: &RevealInFinder, cx: &mut ViewContext<Self>) {
        if let Some(buffer) = self.buffer().read(cx).as_singleton() {
            if let Some(file) = buffer.read(cx).file().and_then(|f| f.as_local()) {
                cx.reveal_path(&file.abs_path(cx));
            }
        }
    }

    pub fn copy_path(&mut self, _: &CopyPath, cx: &mut ViewContext<Self>) {
        if let Some(buffer) = self.buffer().read(cx).as_singleton() {
            if let Some(file) = buffer.read(cx).file().and_then(|f| f.as_local()) {
                if let Some(path) = file.abs_path(cx).to_str() {
                    cx.write_to_clipboard(ClipboardItem::new(path.to_string()));
                }
            }
        }
    }

    pub fn copy_relative_path(&mut self, _: &CopyRelativePath, cx: &mut ViewContext<Self>) {
        if let Some(buffer) = self.buffer().read(cx).as_singleton() {
            if let Some(file) = buffer.read(cx).file().and_then(|f| f.as_local()) {
                if let Some(path) = file.path().to_str() {
                    cx.write_to_clipboard(ClipboardItem::new(path.to_string()));
                }
            }
        }
    }

    pub fn toggle_git_blame(&mut self, _: &ToggleGitBlame, cx: &mut ViewContext<Self>) {
        self.show_git_blame_gutter = !self.show_git_blame_gutter;

        if self.show_git_blame_gutter && !self.has_blame_entries(cx) {
            self.start_git_blame(true, cx);
        }

        cx.notify();
    }

    pub fn toggle_git_blame_inline(
        &mut self,
        _: &ToggleGitBlameInline,
        cx: &mut ViewContext<Self>,
    ) {
        self.toggle_git_blame_inline_internal(true, cx);
        cx.notify();
    }

    pub fn git_blame_inline_enabled(&self) -> bool {
        self.git_blame_inline_enabled
    }

    fn start_git_blame(&mut self, user_triggered: bool, cx: &mut ViewContext<Self>) {
        if let Some(project) = self.project.as_ref() {
            let Some(buffer) = self.buffer().read(cx).as_singleton() else {
                return;
            };

            let project = project.clone();
            let blame = cx.new_model(|cx| GitBlame::new(buffer, project, user_triggered, cx));
            self.blame_subscription = Some(cx.observe(&blame, |_, _, cx| cx.notify()));
            self.blame = Some(blame);
        }
    }

    fn toggle_git_blame_inline_internal(
        &mut self,
        user_triggered: bool,
        cx: &mut ViewContext<Self>,
    ) {
        if self.git_blame_inline_enabled {
            self.git_blame_inline_enabled = false;
            self.show_git_blame_inline = false;
            self.show_git_blame_inline_delay_task.take();
        } else {
            self.git_blame_inline_enabled = true;
            self.start_git_blame_inline(user_triggered, cx);
        }

        cx.notify();
    }

    fn start_git_blame_inline(&mut self, user_triggered: bool, cx: &mut ViewContext<Self>) {
        self.start_git_blame(user_triggered, cx);

        if ProjectSettings::get_global(cx)
            .git
            .inline_blame_delay()
            .is_some()
        {
            self.start_inline_blame_timer(cx);
        } else {
            self.show_git_blame_inline = true
        }
    }

    pub fn blame(&self) -> Option<&Model<GitBlame>> {
        self.blame.as_ref()
    }

    pub fn render_git_blame_gutter(&mut self, cx: &mut WindowContext) -> bool {
        self.show_git_blame_gutter && self.has_blame_entries(cx)
    }

    pub fn render_git_blame_inline(&mut self, cx: &mut WindowContext) -> bool {
        self.focus_handle.is_focused(cx) && self.show_git_blame_inline && self.has_blame_entries(cx)
    }

    fn has_blame_entries(&self, cx: &mut WindowContext) -> bool {
        self.blame()
            .map_or(false, |blame| blame.read(cx).has_generated_entries())
    }

    fn get_permalink_to_line(&mut self, cx: &mut ViewContext<Self>) -> Result<url::Url> {
        let (path, repo) = maybe!({
            let project_handle = self.project.as_ref()?.clone();
            let project = project_handle.read(cx);
            let buffer = self.buffer().read(cx).as_singleton()?;
            let path = buffer
                .read(cx)
                .file()?
                .as_local()?
                .path()
                .to_str()?
                .to_string();
            let repo = project.get_repo(&buffer.read(cx).project_path(cx)?, cx)?;
            Some((path, repo))
        })
        .ok_or_else(|| anyhow!("unable to open git repository"))?;

        const REMOTE_NAME: &str = "origin";
        let origin_url = repo
            .lock()
            .remote_url(REMOTE_NAME)
            .ok_or_else(|| anyhow!("remote \"{REMOTE_NAME}\" not found"))?;
        let sha = repo
            .lock()
            .head_sha()
            .ok_or_else(|| anyhow!("failed to read HEAD SHA"))?;
        let selections = self.selections.all::<Point>(cx);
        let selection = selections.iter().peekable().next();

        build_permalink(BuildPermalinkParams {
            remote_url: &origin_url,
            sha: &sha,
            path: &path,
            selection: selection.map(|selection| {
                let range = selection.range();
                let start = range.start.row;
                let end = range.end.row;
                start..end
            }),
        })
    }

    pub fn copy_permalink_to_line(&mut self, _: &CopyPermalinkToLine, cx: &mut ViewContext<Self>) {
        let permalink = self.get_permalink_to_line(cx);

        match permalink {
            Ok(permalink) => {
                cx.write_to_clipboard(ClipboardItem::new(permalink.to_string()));
            }
            Err(err) => {
                let message = format!("Failed to copy permalink: {err}");

                Err::<(), anyhow::Error>(err).log_err();

                if let Some(workspace) = self.workspace() {
                    workspace.update(cx, |workspace, cx| {
                        struct CopyPermalinkToLine;

                        workspace.show_toast(
                            Toast::new(NotificationId::unique::<CopyPermalinkToLine>(), message),
                            cx,
                        )
                    })
                }
            }
        }
    }

    pub fn open_permalink_to_line(&mut self, _: &OpenPermalinkToLine, cx: &mut ViewContext<Self>) {
        let permalink = self.get_permalink_to_line(cx);

        match permalink {
            Ok(permalink) => {
                cx.open_url(permalink.as_ref());
            }
            Err(err) => {
                let message = format!("Failed to open permalink: {err}");

                Err::<(), anyhow::Error>(err).log_err();

                if let Some(workspace) = self.workspace() {
                    workspace.update(cx, |workspace, cx| {
                        struct OpenPermalinkToLine;

                        workspace.show_toast(
                            Toast::new(NotificationId::unique::<OpenPermalinkToLine>(), message),
                            cx,
                        )
                    })
                }
            }
        }
    }

    /// Adds or removes (on `None` color) a highlight for the rows corresponding to the anchor range given.
    /// On matching anchor range, replaces the old highlight; does not clear the other existing highlights.
    /// If multiple anchor ranges will produce highlights for the same row, the last range added will be used.
    pub fn highlight_rows<T: 'static>(
        &mut self,
        rows: Range<Anchor>,
        color: Option<Hsla>,
        cx: &mut ViewContext<Self>,
    ) {
        let multi_buffer_snapshot = self.buffer().read(cx).snapshot(cx);
        match self.highlighted_rows.entry(TypeId::of::<T>()) {
            hash_map::Entry::Occupied(o) => {
                let row_highlights = o.into_mut();
                let existing_highlight_index =
                    row_highlights.binary_search_by(|(_, highlight_range, _)| {
                        highlight_range
                            .start
                            .cmp(&rows.start, &multi_buffer_snapshot)
                            .then(highlight_range.end.cmp(&rows.end, &multi_buffer_snapshot))
                    });
                match color {
                    Some(color) => {
                        let insert_index = match existing_highlight_index {
                            Ok(i) => i,
                            Err(i) => i,
                        };
                        row_highlights.insert(
                            insert_index,
                            (post_inc(&mut self.highlight_order), rows, color),
                        );
                    }
                    None => {
                        if let Ok(i) = existing_highlight_index {
                            row_highlights.remove(i);
                        }
                    }
                }
            }
            hash_map::Entry::Vacant(v) => {
                if let Some(color) = color {
                    v.insert(vec![(post_inc(&mut self.highlight_order), rows, color)]);
                }
            }
        }
    }

    /// Clear all anchor ranges for a certain highlight context type, so no corresponding rows will be highlighted.
    pub fn clear_row_highlights<T: 'static>(&mut self) {
        self.highlighted_rows.remove(&TypeId::of::<T>());
    }

    /// For a highlight given context type, gets all anchor ranges that will be used for row highlighting.
    pub fn highlighted_rows<T: 'static>(
        &self,
    ) -> Option<impl Iterator<Item = (&Range<Anchor>, &Hsla)>> {
        Some(
            self.highlighted_rows
                .get(&TypeId::of::<T>())?
                .iter()
                .map(|(_, range, color)| (range, color)),
        )
    }

    // Merges all anchor ranges for all context types ever set, picking the last highlight added in case of a row conflict.
    // Rerturns a map of display rows that are highlighted and their corresponding highlight color.
    pub fn highlighted_display_rows(&mut self, cx: &mut WindowContext) -> BTreeMap<u32, Hsla> {
        let snapshot = self.snapshot(cx);
        let mut used_highlight_orders = HashMap::default();
        self.highlighted_rows
            .iter()
            .flat_map(|(_, highlighted_rows)| highlighted_rows.iter())
            .fold(
                BTreeMap::<u32, Hsla>::new(),
                |mut unique_rows, (highlight_order, anchor_range, hsla)| {
                    let start_row = anchor_range.start.to_display_point(&snapshot).row();
                    let end_row = anchor_range.end.to_display_point(&snapshot).row();
                    for row in start_row..=end_row {
                        let used_index =
                            used_highlight_orders.entry(row).or_insert(*highlight_order);
                        if highlight_order >= used_index {
                            *used_index = *highlight_order;
                            unique_rows.insert(row, *hsla);
                        }
                    }
                    unique_rows
                },
            )
    }

    pub fn highlight_background<T: 'static>(
        &mut self,
        ranges: &[Range<Anchor>],
        color_fetcher: fn(&ThemeColors) -> Hsla,
        cx: &mut ViewContext<Self>,
    ) {
        let snapshot = self.snapshot(cx);
        // this is to try and catch a panic sooner
        for range in ranges {
            snapshot
                .buffer_snapshot
                .summary_for_anchor::<usize>(&range.start);
            snapshot
                .buffer_snapshot
                .summary_for_anchor::<usize>(&range.end);
        }

        self.background_highlights
            .insert(TypeId::of::<T>(), (color_fetcher, Arc::from(ranges)));
        self.scrollbar_marker_state.dirty = true;
        cx.notify();
    }

    pub fn clear_background_highlights<T: 'static>(
        &mut self,
        cx: &mut ViewContext<Self>,
    ) -> Option<BackgroundHighlight> {
        let text_highlights = self.background_highlights.remove(&TypeId::of::<T>())?;
        if !text_highlights.1.is_empty() {
            self.scrollbar_marker_state.dirty = true;
            cx.notify();
        }
        Some(text_highlights)
    }

    #[cfg(feature = "test-support")]
    pub fn all_text_background_highlights(
        &mut self,
        cx: &mut ViewContext<Self>,
    ) -> Vec<(Range<DisplayPoint>, Hsla)> {
        let snapshot = self.snapshot(cx);
        let buffer = &snapshot.buffer_snapshot;
        let start = buffer.anchor_before(0);
        let end = buffer.anchor_after(buffer.len());
        let theme = cx.theme().colors();
        self.background_highlights_in_range(start..end, &snapshot, theme)
    }

    fn document_highlights_for_position<'a>(
        &'a self,
        position: Anchor,
        buffer: &'a MultiBufferSnapshot,
    ) -> impl 'a + Iterator<Item = &Range<Anchor>> {
        let read_highlights = self
            .background_highlights
            .get(&TypeId::of::<DocumentHighlightRead>())
            .map(|h| &h.1);
        let write_highlights = self
            .background_highlights
            .get(&TypeId::of::<DocumentHighlightWrite>())
            .map(|h| &h.1);
        let left_position = position.bias_left(buffer);
        let right_position = position.bias_right(buffer);
        read_highlights
            .into_iter()
            .chain(write_highlights)
            .flat_map(move |ranges| {
                let start_ix = match ranges.binary_search_by(|probe| {
                    let cmp = probe.end.cmp(&left_position, buffer);
                    if cmp.is_ge() {
                        Ordering::Greater
                    } else {
                        Ordering::Less
                    }
                }) {
                    Ok(i) | Err(i) => i,
                };

                ranges[start_ix..]
                    .iter()
                    .take_while(move |range| range.start.cmp(&right_position, buffer).is_le())
            })
    }

    pub fn has_background_highlights<T: 'static>(&self) -> bool {
        self.background_highlights
            .get(&TypeId::of::<T>())
            .map_or(false, |(_, highlights)| !highlights.is_empty())
    }

    pub fn background_highlights_in_range(
        &self,
        search_range: Range<Anchor>,
        display_snapshot: &DisplaySnapshot,
        theme: &ThemeColors,
    ) -> Vec<(Range<DisplayPoint>, Hsla)> {
        let mut results = Vec::new();
        for (color_fetcher, ranges) in self.background_highlights.values() {
            let color = color_fetcher(theme);
            let start_ix = match ranges.binary_search_by(|probe| {
                let cmp = probe
                    .end
                    .cmp(&search_range.start, &display_snapshot.buffer_snapshot);
                if cmp.is_gt() {
                    Ordering::Greater
                } else {
                    Ordering::Less
                }
            }) {
                Ok(i) | Err(i) => i,
            };
            for range in &ranges[start_ix..] {
                if range
                    .start
                    .cmp(&search_range.end, &display_snapshot.buffer_snapshot)
                    .is_ge()
                {
                    break;
                }

                let start = range.start.to_display_point(&display_snapshot);
                let end = range.end.to_display_point(&display_snapshot);
                results.push((start..end, color))
            }
        }
        results
    }

    pub fn background_highlight_row_ranges<T: 'static>(
        &self,
        search_range: Range<Anchor>,
        display_snapshot: &DisplaySnapshot,
        count: usize,
    ) -> Vec<RangeInclusive<DisplayPoint>> {
        let mut results = Vec::new();
        let Some((_, ranges)) = self.background_highlights.get(&TypeId::of::<T>()) else {
            return vec![];
        };

        let start_ix = match ranges.binary_search_by(|probe| {
            let cmp = probe
                .end
                .cmp(&search_range.start, &display_snapshot.buffer_snapshot);
            if cmp.is_gt() {
                Ordering::Greater
            } else {
                Ordering::Less
            }
        }) {
            Ok(i) | Err(i) => i,
        };
        let mut push_region = |start: Option<Point>, end: Option<Point>| {
            if let (Some(start_display), Some(end_display)) = (start, end) {
                results.push(
                    start_display.to_display_point(display_snapshot)
                        ..=end_display.to_display_point(display_snapshot),
                );
            }
        };
        let mut start_row: Option<Point> = None;
        let mut end_row: Option<Point> = None;
        if ranges.len() > count {
            return Vec::new();
        }
        for range in &ranges[start_ix..] {
            if range
                .start
                .cmp(&search_range.end, &display_snapshot.buffer_snapshot)
                .is_ge()
            {
                break;
            }
            let end = range.end.to_point(&display_snapshot.buffer_snapshot);
            if let Some(current_row) = &end_row {
                if end.row == current_row.row {
                    continue;
                }
            }
            let start = range.start.to_point(&display_snapshot.buffer_snapshot);
            if start_row.is_none() {
                assert_eq!(end_row, None);
                start_row = Some(start);
                end_row = Some(end);
                continue;
            }
            if let Some(current_end) = end_row.as_mut() {
                if start.row > current_end.row + 1 {
                    push_region(start_row, end_row);
                    start_row = Some(start);
                    end_row = Some(end);
                } else {
                    // Merge two hunks.
                    *current_end = end;
                }
            } else {
                unreachable!();
            }
        }
        // We might still have a hunk that was not rendered (if there was a search hit on the last line)
        push_region(start_row, end_row);
        results
    }

    /// Get the text ranges corresponding to the redaction query
    pub fn redacted_ranges(
        &self,
        search_range: Range<Anchor>,
        display_snapshot: &DisplaySnapshot,
        cx: &WindowContext,
    ) -> Vec<Range<DisplayPoint>> {
        display_snapshot
            .buffer_snapshot
            .redacted_ranges(search_range, |file| {
                if let Some(file) = file {
                    file.is_private()
                        && EditorSettings::get(Some(file.as_ref().into()), cx).redact_private_values
                } else {
                    false
                }
            })
            .map(|range| {
                range.start.to_display_point(display_snapshot)
                    ..range.end.to_display_point(display_snapshot)
            })
            .collect()
    }

    pub fn highlight_text<T: 'static>(
        &mut self,
        ranges: Vec<Range<Anchor>>,
        style: HighlightStyle,
        cx: &mut ViewContext<Self>,
    ) {
        self.display_map.update(cx, |map, _| {
            map.highlight_text(TypeId::of::<T>(), ranges, style)
        });
        cx.notify();
    }

    pub(crate) fn highlight_inlays<T: 'static>(
        &mut self,
        highlights: Vec<InlayHighlight>,
        style: HighlightStyle,
        cx: &mut ViewContext<Self>,
    ) {
        self.display_map.update(cx, |map, _| {
            map.highlight_inlays(TypeId::of::<T>(), highlights, style)
        });
        cx.notify();
    }

    pub fn text_highlights<'a, T: 'static>(
        &'a self,
        cx: &'a AppContext,
    ) -> Option<(HighlightStyle, &'a [Range<Anchor>])> {
        self.display_map.read(cx).text_highlights(TypeId::of::<T>())
    }

    pub fn clear_highlights<T: 'static>(&mut self, cx: &mut ViewContext<Self>) {
        let cleared = self
            .display_map
            .update(cx, |map, _| map.clear_highlights(TypeId::of::<T>()));
        if cleared {
            cx.notify();
        }
    }

    pub fn show_local_cursors(&self, cx: &WindowContext) -> bool {
        (self.read_only(cx) || self.blink_manager.read(cx).visible())
            && self.focus_handle.is_focused(cx)
    }

    fn on_buffer_changed(&mut self, _: Model<MultiBuffer>, cx: &mut ViewContext<Self>) {
        cx.notify();
    }

    fn on_buffer_event(
        &mut self,
        multibuffer: Model<MultiBuffer>,
        event: &multi_buffer::Event,
        cx: &mut ViewContext<Self>,
    ) {
        match event {
            multi_buffer::Event::Edited {
                singleton_buffer_edited,
            } => {
                self.scrollbar_marker_state.dirty = true;
                self.refresh_active_diagnostics(cx);
                self.refresh_code_actions(cx);
                if self.has_active_inline_completion(cx) {
                    self.update_visible_inline_completion(cx);
                }
                cx.emit(EditorEvent::BufferEdited);
                cx.emit(SearchEvent::MatchesInvalidated);

                if *singleton_buffer_edited {
                    if let Some(project) = &self.project {
                        let project = project.read(cx);
                        let languages_affected = multibuffer
                            .read(cx)
                            .all_buffers()
                            .into_iter()
                            .filter_map(|buffer| {
                                let buffer = buffer.read(cx);
                                let language = buffer.language()?;
                                if project.is_local()
                                    && project.language_servers_for_buffer(buffer, cx).count() == 0
                                {
                                    None
                                } else {
                                    Some(language)
                                }
                            })
                            .cloned()
                            .collect::<HashSet<_>>();
                        if !languages_affected.is_empty() {
                            self.refresh_inlay_hints(
                                InlayHintRefreshReason::BufferEdited(languages_affected),
                                cx,
                            );
                        }
                    }
                }

                let Some(project) = &self.project else { return };
                let telemetry = project.read(cx).client().telemetry().clone();
                telemetry.log_edit_event("editor");
            }
            multi_buffer::Event::ExcerptsAdded {
                buffer,
                predecessor,
                excerpts,
            } => {
                cx.emit(EditorEvent::ExcerptsAdded {
                    buffer: buffer.clone(),
                    predecessor: *predecessor,
                    excerpts: excerpts.clone(),
                });
                self.refresh_inlay_hints(InlayHintRefreshReason::NewLinesShown, cx);
            }
            multi_buffer::Event::ExcerptsRemoved { ids } => {
                self.refresh_inlay_hints(InlayHintRefreshReason::ExcerptsRemoved(ids.clone()), cx);
                cx.emit(EditorEvent::ExcerptsRemoved { ids: ids.clone() })
            }
            multi_buffer::Event::Reparsed => cx.emit(EditorEvent::Reparsed),
            multi_buffer::Event::LanguageChanged => {
                cx.emit(EditorEvent::Reparsed);
                cx.notify();
            }
            multi_buffer::Event::DirtyChanged => cx.emit(EditorEvent::DirtyChanged),
            multi_buffer::Event::Saved => cx.emit(EditorEvent::Saved),
            multi_buffer::Event::FileHandleChanged | multi_buffer::Event::Reloaded => {
                cx.emit(EditorEvent::TitleChanged)
            }
            multi_buffer::Event::DiffBaseChanged => {
                self.scrollbar_marker_state.dirty = true;
                cx.emit(EditorEvent::DiffBaseChanged);
                cx.notify();
            }
            multi_buffer::Event::Closed => cx.emit(EditorEvent::Closed),
            multi_buffer::Event::DiagnosticsUpdated => {
                self.refresh_active_diagnostics(cx);
                self.scrollbar_marker_state.dirty = true;
                cx.notify();
            }
            _ => {}
        };
    }

    fn on_display_map_changed(&mut self, _: Model<DisplayMap>, cx: &mut ViewContext<Self>) {
        cx.notify();
    }

    fn settings_changed(&mut self, cx: &mut ViewContext<Self>) {
        self.refresh_inline_completion(true, cx);
        self.refresh_inlay_hints(
            InlayHintRefreshReason::SettingsChange(inlay_hint_settings(
                self.selections.newest_anchor().head(),
                &self.buffer.read(cx).snapshot(cx),
                cx,
            )),
            cx,
        );
        let editor_settings = EditorSettings::get_global(cx);
        self.scroll_manager.vertical_scroll_margin = editor_settings.vertical_scroll_margin;
        self.show_breadcrumbs = editor_settings.toolbar.breadcrumbs;
<<<<<<< HEAD
        self.tab_bar_placement = TabBarSettings::get_global(cx).placement;
=======

        if self.mode == EditorMode::Full {
            let inline_blame_enabled = ProjectSettings::get_global(cx).git.inline_blame_enabled();
            if self.git_blame_inline_enabled != inline_blame_enabled {
                self.toggle_git_blame_inline_internal(false, cx);
            }
        }

>>>>>>> e25f0dfb
        cx.notify();
    }

    pub fn set_searchable(&mut self, searchable: bool) {
        self.searchable = searchable;
    }

    pub fn searchable(&self) -> bool {
        self.searchable
    }

    fn open_excerpts_in_split(&mut self, _: &OpenExcerptsSplit, cx: &mut ViewContext<Self>) {
        self.open_excerpts_common(true, cx)
    }

    fn open_excerpts(&mut self, _: &OpenExcerpts, cx: &mut ViewContext<Self>) {
        self.open_excerpts_common(false, cx)
    }

    fn open_excerpts_common(&mut self, split: bool, cx: &mut ViewContext<Self>) {
        let buffer = self.buffer.read(cx);
        if buffer.is_singleton() {
            cx.propagate();
            return;
        }

        let Some(workspace) = self.workspace() else {
            cx.propagate();
            return;
        };

        let mut new_selections_by_buffer = HashMap::default();
        for selection in self.selections.all::<usize>(cx) {
            for (buffer, mut range, _) in
                buffer.range_to_buffer_ranges(selection.start..selection.end, cx)
            {
                if selection.reversed {
                    mem::swap(&mut range.start, &mut range.end);
                }
                new_selections_by_buffer
                    .entry(buffer)
                    .or_insert(Vec::new())
                    .push(range)
            }
        }

        // We defer the pane interaction because we ourselves are a workspace item
        // and activating a new item causes the pane to call a method on us reentrantly,
        // which panics if we're on the stack.
        cx.window_context().defer(move |cx| {
            workspace.update(cx, |workspace, cx| {
                let pane = if split {
                    workspace.adjacent_pane(cx)
                } else {
                    workspace.active_pane().clone()
                };

                for (buffer, ranges) in new_selections_by_buffer {
                    let editor = workspace.open_project_item::<Self>(pane.clone(), buffer, cx);
                    editor.update(cx, |editor, cx| {
                        editor.change_selections(Some(Autoscroll::newest()), cx, |s| {
                            s.select_ranges(ranges);
                        });
                    });
                }
            })
        });
    }

    fn jump(
        &mut self,
        path: ProjectPath,
        position: Point,
        anchor: language::Anchor,
        offset_from_top: u32,
        cx: &mut ViewContext<Self>,
    ) {
        let workspace = self.workspace();
        cx.spawn(|_, mut cx| async move {
            let workspace = workspace.ok_or_else(|| anyhow!("cannot jump without workspace"))?;
            let editor = workspace.update(&mut cx, |workspace, cx| {
                // Reset the preview item id before opening the new item
                workspace.active_pane().update(cx, |pane, cx| {
                    pane.set_preview_item_id(None, cx);
                });
                workspace.open_path_preview(path, None, true, true, cx)
            })?;
            let editor = editor
                .await?
                .downcast::<Editor>()
                .ok_or_else(|| anyhow!("opened item was not an editor"))?
                .downgrade();
            editor.update(&mut cx, |editor, cx| {
                let buffer = editor
                    .buffer()
                    .read(cx)
                    .as_singleton()
                    .ok_or_else(|| anyhow!("cannot jump in a multi-buffer"))?;
                let buffer = buffer.read(cx);
                let cursor = if buffer.can_resolve(&anchor) {
                    language::ToPoint::to_point(&anchor, buffer)
                } else {
                    buffer.clip_point(position, Bias::Left)
                };

                let nav_history = editor.nav_history.take();
                editor.change_selections(
                    Some(Autoscroll::top_relative(offset_from_top as usize)),
                    cx,
                    |s| {
                        s.select_ranges([cursor..cursor]);
                    },
                );
                editor.nav_history = nav_history;

                anyhow::Ok(())
            })??;

            anyhow::Ok(())
        })
        .detach_and_log_err(cx);
    }

    fn marked_text_ranges(&self, cx: &AppContext) -> Option<Vec<Range<OffsetUtf16>>> {
        let snapshot = self.buffer.read(cx).read(cx);
        let (_, ranges) = self.text_highlights::<InputComposition>(cx)?;
        Some(
            ranges
                .iter()
                .map(move |range| {
                    range.start.to_offset_utf16(&snapshot)..range.end.to_offset_utf16(&snapshot)
                })
                .collect(),
        )
    }

    fn selection_replacement_ranges(
        &self,
        range: Range<OffsetUtf16>,
        cx: &AppContext,
    ) -> Vec<Range<OffsetUtf16>> {
        let selections = self.selections.all::<OffsetUtf16>(cx);
        let newest_selection = selections
            .iter()
            .max_by_key(|selection| selection.id)
            .unwrap();
        let start_delta = range.start.0 as isize - newest_selection.start.0 as isize;
        let end_delta = range.end.0 as isize - newest_selection.end.0 as isize;
        let snapshot = self.buffer.read(cx).read(cx);
        selections
            .into_iter()
            .map(|mut selection| {
                selection.start.0 =
                    (selection.start.0 as isize).saturating_add(start_delta) as usize;
                selection.end.0 = (selection.end.0 as isize).saturating_add(end_delta) as usize;
                snapshot.clip_offset_utf16(selection.start, Bias::Left)
                    ..snapshot.clip_offset_utf16(selection.end, Bias::Right)
            })
            .collect()
    }

    fn report_editor_event(
        &self,
        operation: &'static str,
        file_extension: Option<String>,
        cx: &AppContext,
    ) {
        if cfg!(any(test, feature = "test-support")) {
            return;
        }

        let Some(project) = &self.project else { return };

        // If None, we are in a file without an extension
        let file = self
            .buffer
            .read(cx)
            .as_singleton()
            .and_then(|b| b.read(cx).file());
        let file_extension = file_extension.or(file
            .as_ref()
            .and_then(|file| Path::new(file.file_name(cx)).extension())
            .and_then(|e| e.to_str())
            .map(|a| a.to_string()));

        let vim_mode = cx
            .global::<SettingsStore>()
            .raw_user_settings()
            .get("vim_mode")
            == Some(&serde_json::Value::Bool(true));
        let copilot_enabled = all_language_settings(file, cx).copilot_enabled(None, None);
        let copilot_enabled_for_language = self
            .buffer
            .read(cx)
            .settings_at(0, cx)
            .show_copilot_suggestions;

        let telemetry = project.read(cx).client().telemetry().clone();
        telemetry.report_editor_event(
            file_extension,
            vim_mode,
            operation,
            copilot_enabled,
            copilot_enabled_for_language,
        )
    }

    /// Copy the highlighted chunks to the clipboard as JSON. The format is an array of lines,
    /// with each line being an array of {text, highlight} objects.
    fn copy_highlight_json(&mut self, _: &CopyHighlightJson, cx: &mut ViewContext<Self>) {
        let Some(buffer) = self.buffer.read(cx).as_singleton() else {
            return;
        };

        #[derive(Serialize)]
        struct Chunk<'a> {
            text: String,
            highlight: Option<&'a str>,
        }

        let snapshot = buffer.read(cx).snapshot();
        let range = self
            .selected_text_range(cx)
            .and_then(|selected_range| {
                if selected_range.is_empty() {
                    None
                } else {
                    Some(selected_range)
                }
            })
            .unwrap_or_else(|| 0..snapshot.len());

        let chunks = snapshot.chunks(range, true);
        let mut lines = Vec::new();
        let mut line: VecDeque<Chunk> = VecDeque::new();

        let Some(style) = self.style.as_ref() else {
            return;
        };

        for chunk in chunks {
            let highlight = chunk
                .syntax_highlight_id
                .and_then(|id| id.name(&style.syntax));
            let mut chunk_lines = chunk.text.split('\n').peekable();
            while let Some(text) = chunk_lines.next() {
                let mut merged_with_last_token = false;
                if let Some(last_token) = line.back_mut() {
                    if last_token.highlight == highlight {
                        last_token.text.push_str(text);
                        merged_with_last_token = true;
                    }
                }

                if !merged_with_last_token {
                    line.push_back(Chunk {
                        text: text.into(),
                        highlight,
                    });
                }

                if chunk_lines.peek().is_some() {
                    if line.len() > 1 && line.front().unwrap().text.is_empty() {
                        line.pop_front();
                    }
                    if line.len() > 1 && line.back().unwrap().text.is_empty() {
                        line.pop_back();
                    }

                    lines.push(mem::take(&mut line));
                }
            }
        }

        let Some(lines) = serde_json::to_string_pretty(&lines).log_err() else {
            return;
        };
        cx.write_to_clipboard(ClipboardItem::new(lines));
    }

    pub fn inlay_hint_cache(&self) -> &InlayHintCache {
        &self.inlay_hint_cache
    }

    pub fn replay_insert_event(
        &mut self,
        text: &str,
        relative_utf16_range: Option<Range<isize>>,
        cx: &mut ViewContext<Self>,
    ) {
        if !self.input_enabled {
            cx.emit(EditorEvent::InputIgnored { text: text.into() });
            return;
        }
        if let Some(relative_utf16_range) = relative_utf16_range {
            let selections = self.selections.all::<OffsetUtf16>(cx);
            self.change_selections(None, cx, |s| {
                let new_ranges = selections.into_iter().map(|range| {
                    let start = OffsetUtf16(
                        range
                            .head()
                            .0
                            .saturating_add_signed(relative_utf16_range.start),
                    );
                    let end = OffsetUtf16(
                        range
                            .head()
                            .0
                            .saturating_add_signed(relative_utf16_range.end),
                    );
                    start..end
                });
                s.select_ranges(new_ranges);
            });
        }

        self.handle_input(text, cx);
    }

    pub fn supports_inlay_hints(&self, cx: &AppContext) -> bool {
        let Some(project) = self.project.as_ref() else {
            return false;
        };
        let project = project.read(cx);

        let mut supports = false;
        self.buffer().read(cx).for_each_buffer(|buffer| {
            if !supports {
                supports = project
                    .language_servers_for_buffer(buffer.read(cx), cx)
                    .any(
                        |(_, server)| match server.capabilities().inlay_hint_provider {
                            Some(lsp::OneOf::Left(enabled)) => enabled,
                            Some(lsp::OneOf::Right(_)) => true,
                            None => false,
                        },
                    )
            }
        });
        supports
    }

    pub fn focus(&self, cx: &mut WindowContext) {
        cx.focus(&self.focus_handle)
    }

    pub fn is_focused(&self, cx: &WindowContext) -> bool {
        self.focus_handle.is_focused(cx)
    }

    fn handle_focus(&mut self, cx: &mut ViewContext<Self>) {
        cx.emit(EditorEvent::Focused);

        if let Some(rename) = self.pending_rename.as_ref() {
            let rename_editor_focus_handle = rename.editor.read(cx).focus_handle.clone();
            cx.focus(&rename_editor_focus_handle);
        } else {
            self.blink_manager.update(cx, BlinkManager::enable);
            self.show_cursor_names(cx);
            self.buffer.update(cx, |buffer, cx| {
                buffer.finalize_last_transaction(cx);
                if self.leader_peer_id.is_none() {
                    buffer.set_active_selections(
                        &self.selections.disjoint_anchors(),
                        self.selections.line_mode,
                        self.cursor_shape,
                        cx,
                    );
                }
            });
        }
    }

    pub fn handle_blur(&mut self, cx: &mut ViewContext<Self>) {
        self.blink_manager.update(cx, BlinkManager::disable);
        self.buffer
            .update(cx, |buffer, cx| buffer.remove_active_selections(cx));
        self.hide_context_menu(cx);
        hide_hover(self, cx);
        cx.emit(EditorEvent::Blurred);
        cx.notify();
    }

    pub fn register_action<A: Action>(
        &mut self,
        listener: impl Fn(&A, &mut WindowContext) + 'static,
    ) -> &mut Self {
        let listener = Arc::new(listener);

        self.editor_actions.push(Box::new(move |cx| {
            let _view = cx.view().clone();
            let cx = cx.window_context();
            let listener = listener.clone();
            cx.on_action(TypeId::of::<A>(), move |action, phase, cx| {
                let action = action.downcast_ref().unwrap();
                if phase == DispatchPhase::Bubble {
                    listener(action, cx)
                }
            })
        }));
        self
    }
}

pub trait CollaborationHub {
    fn collaborators<'a>(&self, cx: &'a AppContext) -> &'a HashMap<PeerId, Collaborator>;
    fn user_participant_indices<'a>(
        &self,
        cx: &'a AppContext,
    ) -> &'a HashMap<u64, ParticipantIndex>;
    fn user_names(&self, cx: &AppContext) -> HashMap<u64, SharedString>;
}

impl CollaborationHub for Model<Project> {
    fn collaborators<'a>(&self, cx: &'a AppContext) -> &'a HashMap<PeerId, Collaborator> {
        self.read(cx).collaborators()
    }

    fn user_participant_indices<'a>(
        &self,
        cx: &'a AppContext,
    ) -> &'a HashMap<u64, ParticipantIndex> {
        self.read(cx).user_store().read(cx).participant_indices()
    }

    fn user_names(&self, cx: &AppContext) -> HashMap<u64, SharedString> {
        let this = self.read(cx);
        let user_ids = this.collaborators().values().map(|c| c.user_id);
        this.user_store().read_with(cx, |user_store, cx| {
            user_store.participant_names(user_ids, cx)
        })
    }
}

pub trait CompletionProvider {
    fn completions(
        &self,
        buffer: &Model<Buffer>,
        buffer_position: text::Anchor,
        cx: &mut ViewContext<Editor>,
    ) -> Task<Result<Vec<Completion>>>;

    fn resolve_completions(
        &self,
        completion_indices: Vec<usize>,
        completions: Arc<RwLock<Box<[Completion]>>>,
        cx: &mut ViewContext<Editor>,
    ) -> Task<Result<bool>>;

    fn apply_additional_edits_for_completion(
        &self,
        buffer: Model<Buffer>,
        completion: Completion,
        push_to_history: bool,
        cx: &mut ViewContext<Editor>,
    ) -> Task<Result<Option<language::Transaction>>>;
}

impl CompletionProvider for Model<Project> {
    fn completions(
        &self,
        buffer: &Model<Buffer>,
        buffer_position: text::Anchor,
        cx: &mut ViewContext<Editor>,
    ) -> Task<Result<Vec<Completion>>> {
        self.update(cx, |project, cx| {
            project.completions(&buffer, buffer_position, cx)
        })
    }

    fn resolve_completions(
        &self,
        completion_indices: Vec<usize>,
        completions: Arc<RwLock<Box<[Completion]>>>,
        cx: &mut ViewContext<Editor>,
    ) -> Task<Result<bool>> {
        self.update(cx, |project, cx| {
            project.resolve_completions(completion_indices, completions, cx)
        })
    }

    fn apply_additional_edits_for_completion(
        &self,
        buffer: Model<Buffer>,
        completion: Completion,
        push_to_history: bool,
        cx: &mut ViewContext<Editor>,
    ) -> Task<Result<Option<language::Transaction>>> {
        self.update(cx, |project, cx| {
            project.apply_additional_edits_for_completion(buffer, completion, push_to_history, cx)
        })
    }
}

fn inlay_hint_settings(
    location: Anchor,
    snapshot: &MultiBufferSnapshot,
    cx: &mut ViewContext<'_, Editor>,
) -> InlayHintSettings {
    let file = snapshot.file_at(location);
    let language = snapshot.language_at(location);
    let settings = all_language_settings(file, cx);
    settings
        .language(language.map(|l| l.name()).as_deref())
        .inlay_hints
}

fn consume_contiguous_rows(
    contiguous_row_selections: &mut Vec<Selection<Point>>,
    selection: &Selection<Point>,
    display_map: &DisplaySnapshot,
    selections: &mut std::iter::Peekable<std::slice::Iter<Selection<Point>>>,
) -> (u32, u32) {
    contiguous_row_selections.push(selection.clone());
    let start_row = selection.start.row;
    let mut end_row = ending_row(selection, display_map);

    while let Some(next_selection) = selections.peek() {
        if next_selection.start.row <= end_row {
            end_row = ending_row(next_selection, display_map);
            contiguous_row_selections.push(selections.next().unwrap().clone());
        } else {
            break;
        }
    }
    (start_row, end_row)
}

fn ending_row(next_selection: &Selection<Point>, display_map: &DisplaySnapshot) -> u32 {
    if next_selection.end.column > 0 || next_selection.is_empty() {
        display_map.next_line_boundary(next_selection.end).0.row + 1
    } else {
        next_selection.end.row
    }
}

impl EditorSnapshot {
    pub fn remote_selections_in_range<'a>(
        &'a self,
        range: &'a Range<Anchor>,
        collaboration_hub: &dyn CollaborationHub,
        cx: &'a AppContext,
    ) -> impl 'a + Iterator<Item = RemoteSelection> {
        let participant_names = collaboration_hub.user_names(cx);
        let participant_indices = collaboration_hub.user_participant_indices(cx);
        let collaborators_by_peer_id = collaboration_hub.collaborators(cx);
        let collaborators_by_replica_id = collaborators_by_peer_id
            .iter()
            .map(|(_, collaborator)| (collaborator.replica_id, collaborator))
            .collect::<HashMap<_, _>>();
        self.buffer_snapshot
            .remote_selections_in_range(range)
            .filter_map(move |(replica_id, line_mode, cursor_shape, selection)| {
                let collaborator = collaborators_by_replica_id.get(&replica_id)?;
                let participant_index = participant_indices.get(&collaborator.user_id).copied();
                let user_name = participant_names.get(&collaborator.user_id).cloned();
                Some(RemoteSelection {
                    replica_id,
                    selection,
                    cursor_shape,
                    line_mode,
                    participant_index,
                    peer_id: collaborator.peer_id,
                    user_name,
                })
            })
    }

    pub fn language_at<T: ToOffset>(&self, position: T) -> Option<&Arc<Language>> {
        self.display_snapshot.buffer_snapshot.language_at(position)
    }

    pub fn is_focused(&self) -> bool {
        self.is_focused
    }

    pub fn placeholder_text(&self) -> Option<&Arc<str>> {
        self.placeholder_text.as_ref()
    }

    pub fn scroll_position(&self) -> gpui::Point<f32> {
        self.scroll_anchor.scroll_position(&self.display_snapshot)
    }

    pub fn gutter_dimensions(
        &self,
        font_id: FontId,
        font_size: Pixels,
        em_width: Pixels,
        max_line_number_width: Pixels,
        cx: &AppContext,
    ) -> GutterDimensions {
        if !self.show_gutter {
            return GutterDimensions::default();
        }
        let descent = cx.text_system().descent(font_id, font_size);

        let show_git_gutter = matches!(
            ProjectSettings::get_global(cx).git.git_gutter,
            Some(GitGutterSetting::TrackedFiles)
        );
        let gutter_settings = EditorSettings::get_global(cx).gutter;

        let line_gutter_width = if gutter_settings.line_numbers {
            // Avoid flicker-like gutter resizes when the line number gains another digit and only resize the gutter on files with N*10^5 lines.
            let min_width_for_number_on_gutter = em_width * 4.0;
            max_line_number_width.max(min_width_for_number_on_gutter)
        } else {
            0.0.into()
        };

        let git_blame_entries_width = self
            .render_git_blame_gutter
            .then_some(em_width * GIT_BLAME_GUTTER_WIDTH_CHARS);

        let mut left_padding = git_blame_entries_width.unwrap_or(Pixels::ZERO);
        left_padding += if gutter_settings.code_actions {
            em_width * 3.0
        } else if show_git_gutter && gutter_settings.line_numbers {
            em_width * 2.0
        } else if show_git_gutter || gutter_settings.line_numbers {
            em_width
        } else {
            px(0.)
        };

        let right_padding = if gutter_settings.folds && gutter_settings.line_numbers {
            em_width * 4.0
        } else if gutter_settings.folds {
            em_width * 3.0
        } else if gutter_settings.line_numbers {
            em_width
        } else {
            px(0.)
        };

        GutterDimensions {
            left_padding,
            right_padding,
            width: line_gutter_width + left_padding + right_padding,
            margin: -descent,
            git_blame_entries_width,
        }
    }
}

impl Deref for EditorSnapshot {
    type Target = DisplaySnapshot;

    fn deref(&self) -> &Self::Target {
        &self.display_snapshot
    }
}

#[derive(Clone, Debug, PartialEq, Eq)]
pub enum EditorEvent {
    InputIgnored {
        text: Arc<str>,
    },
    InputHandled {
        utf16_range_to_replace: Option<Range<isize>>,
        text: Arc<str>,
    },
    ExcerptsAdded {
        buffer: Model<Buffer>,
        predecessor: ExcerptId,
        excerpts: Vec<(ExcerptId, ExcerptRange<language::Anchor>)>,
    },
    ExcerptsRemoved {
        ids: Vec<ExcerptId>,
    },
    BufferEdited,
    Edited,
    Reparsed,
    Focused,
    Blurred,
    DirtyChanged,
    Saved,
    TitleChanged,
    DiffBaseChanged,
    SelectionsChanged {
        local: bool,
    },
    ScrollPositionChanged {
        local: bool,
        autoscroll: bool,
    },
    Closed,
    TransactionUndone {
        transaction_id: clock::Lamport,
    },
    TransactionBegun {
        transaction_id: clock::Lamport,
    },
}

impl EventEmitter<EditorEvent> for Editor {}

impl FocusableView for Editor {
    fn focus_handle(&self, _cx: &AppContext) -> FocusHandle {
        self.focus_handle.clone()
    }
}

impl Render for Editor {
    fn render<'a>(&mut self, cx: &mut ViewContext<'a, Self>) -> impl IntoElement {
        let settings = ThemeSettings::get_global(cx);
        let text_style = match self.mode {
            EditorMode::SingleLine | EditorMode::AutoHeight { .. } => TextStyle {
                color: cx.theme().colors().editor_foreground,
                font_family: settings.ui_font.family.clone(),
                font_features: settings.ui_font.features,
                font_size: rems(0.875).into(),
                font_weight: FontWeight::NORMAL,
                font_style: FontStyle::Normal,
                line_height: relative(settings.buffer_line_height.value()),
                background_color: None,
                underline: None,
                strikethrough: None,
                white_space: WhiteSpace::Normal,
            },

            EditorMode::Full => TextStyle {
                color: cx.theme().colors().editor_foreground,
                font_family: settings.buffer_font.family.clone(),
                font_features: settings.buffer_font.features,
                font_size: settings.buffer_font_size(cx).into(),
                font_weight: FontWeight::NORMAL,
                font_style: FontStyle::Normal,
                line_height: relative(settings.buffer_line_height.value()),
                background_color: None,
                underline: None,
                strikethrough: None,
                white_space: WhiteSpace::Normal,
            },
        };

        let background = match self.mode {
            EditorMode::SingleLine => cx.theme().system().transparent,
            EditorMode::AutoHeight { max_lines: _ } => cx.theme().system().transparent,
            EditorMode::Full => cx.theme().colors().editor_background,
        };

        EditorElement::new(
            cx.view(),
            EditorStyle {
                background,
                local_player: cx.theme().players().local(),
                text: text_style,
                scrollbar_width: px(13.),
                syntax: cx.theme().syntax().clone(),
                status: cx.theme().status().clone(),
                inlay_hints_style: HighlightStyle {
                    color: Some(cx.theme().status().hint),
                    ..HighlightStyle::default()
                },
                suggestions_style: HighlightStyle {
                    color: Some(cx.theme().status().predictive),
                    ..HighlightStyle::default()
                },
            },
        )
    }
}

impl ViewInputHandler for Editor {
    fn text_for_range(
        &mut self,
        range_utf16: Range<usize>,
        cx: &mut ViewContext<Self>,
    ) -> Option<String> {
        Some(
            self.buffer
                .read(cx)
                .read(cx)
                .text_for_range(OffsetUtf16(range_utf16.start)..OffsetUtf16(range_utf16.end))
                .collect(),
        )
    }

    fn selected_text_range(&mut self, cx: &mut ViewContext<Self>) -> Option<Range<usize>> {
        // Prevent the IME menu from appearing when holding down an alphabetic key
        // while input is disabled.
        if !self.input_enabled {
            return None;
        }

        let range = self.selections.newest::<OffsetUtf16>(cx).range();
        Some(range.start.0..range.end.0)
    }

    fn marked_text_range(&self, cx: &mut ViewContext<Self>) -> Option<Range<usize>> {
        let snapshot = self.buffer.read(cx).read(cx);
        let range = self.text_highlights::<InputComposition>(cx)?.1.get(0)?;
        Some(range.start.to_offset_utf16(&snapshot).0..range.end.to_offset_utf16(&snapshot).0)
    }

    fn unmark_text(&mut self, cx: &mut ViewContext<Self>) {
        self.clear_highlights::<InputComposition>(cx);
        self.ime_transaction.take();
    }

    fn replace_text_in_range(
        &mut self,
        range_utf16: Option<Range<usize>>,
        text: &str,
        cx: &mut ViewContext<Self>,
    ) {
        if !self.input_enabled {
            cx.emit(EditorEvent::InputIgnored { text: text.into() });
            return;
        }

        self.transact(cx, |this, cx| {
            let new_selected_ranges = if let Some(range_utf16) = range_utf16 {
                let range_utf16 = OffsetUtf16(range_utf16.start)..OffsetUtf16(range_utf16.end);
                Some(this.selection_replacement_ranges(range_utf16, cx))
            } else {
                this.marked_text_ranges(cx)
            };

            let range_to_replace = new_selected_ranges.as_ref().and_then(|ranges_to_replace| {
                let newest_selection_id = this.selections.newest_anchor().id;
                this.selections
                    .all::<OffsetUtf16>(cx)
                    .iter()
                    .zip(ranges_to_replace.iter())
                    .find_map(|(selection, range)| {
                        if selection.id == newest_selection_id {
                            Some(
                                (range.start.0 as isize - selection.head().0 as isize)
                                    ..(range.end.0 as isize - selection.head().0 as isize),
                            )
                        } else {
                            None
                        }
                    })
            });

            cx.emit(EditorEvent::InputHandled {
                utf16_range_to_replace: range_to_replace,
                text: text.into(),
            });

            if let Some(new_selected_ranges) = new_selected_ranges {
                this.change_selections(None, cx, |selections| {
                    selections.select_ranges(new_selected_ranges)
                });
                this.backspace(&Default::default(), cx);
            }

            this.handle_input(text, cx);
        });

        if let Some(transaction) = self.ime_transaction {
            self.buffer.update(cx, |buffer, cx| {
                buffer.group_until_transaction(transaction, cx);
            });
        }

        self.unmark_text(cx);
    }

    fn replace_and_mark_text_in_range(
        &mut self,
        range_utf16: Option<Range<usize>>,
        text: &str,
        new_selected_range_utf16: Option<Range<usize>>,
        cx: &mut ViewContext<Self>,
    ) {
        if !self.input_enabled {
            cx.emit(EditorEvent::InputIgnored { text: text.into() });
            return;
        }

        let transaction = self.transact(cx, |this, cx| {
            let ranges_to_replace = if let Some(mut marked_ranges) = this.marked_text_ranges(cx) {
                let snapshot = this.buffer.read(cx).read(cx);
                if let Some(relative_range_utf16) = range_utf16.as_ref() {
                    for marked_range in &mut marked_ranges {
                        marked_range.end.0 = marked_range.start.0 + relative_range_utf16.end;
                        marked_range.start.0 += relative_range_utf16.start;
                        marked_range.start =
                            snapshot.clip_offset_utf16(marked_range.start, Bias::Left);
                        marked_range.end =
                            snapshot.clip_offset_utf16(marked_range.end, Bias::Right);
                    }
                }
                Some(marked_ranges)
            } else if let Some(range_utf16) = range_utf16 {
                let range_utf16 = OffsetUtf16(range_utf16.start)..OffsetUtf16(range_utf16.end);
                Some(this.selection_replacement_ranges(range_utf16, cx))
            } else {
                None
            };

            let range_to_replace = ranges_to_replace.as_ref().and_then(|ranges_to_replace| {
                let newest_selection_id = this.selections.newest_anchor().id;
                this.selections
                    .all::<OffsetUtf16>(cx)
                    .iter()
                    .zip(ranges_to_replace.iter())
                    .find_map(|(selection, range)| {
                        if selection.id == newest_selection_id {
                            Some(
                                (range.start.0 as isize - selection.head().0 as isize)
                                    ..(range.end.0 as isize - selection.head().0 as isize),
                            )
                        } else {
                            None
                        }
                    })
            });

            cx.emit(EditorEvent::InputHandled {
                utf16_range_to_replace: range_to_replace,
                text: text.into(),
            });

            if let Some(ranges) = ranges_to_replace {
                this.change_selections(None, cx, |s| s.select_ranges(ranges));
            }

            let marked_ranges = {
                let snapshot = this.buffer.read(cx).read(cx);
                this.selections
                    .disjoint_anchors()
                    .iter()
                    .map(|selection| {
                        selection.start.bias_left(&snapshot)..selection.end.bias_right(&snapshot)
                    })
                    .collect::<Vec<_>>()
            };

            if text.is_empty() {
                this.unmark_text(cx);
            } else {
                this.highlight_text::<InputComposition>(
                    marked_ranges.clone(),
                    HighlightStyle {
                        underline: Some(UnderlineStyle {
                            thickness: px(1.),
                            color: None,
                            wavy: false,
                        }),
                        ..Default::default()
                    },
                    cx,
                );
            }

            // Disable auto-closing when composing text (i.e. typing a `"` on a Brazilian keyboard)
            let use_autoclose = this.use_autoclose;
            this.set_use_autoclose(false);
            this.handle_input(text, cx);
            this.set_use_autoclose(use_autoclose);

            if let Some(new_selected_range) = new_selected_range_utf16 {
                let snapshot = this.buffer.read(cx).read(cx);
                let new_selected_ranges = marked_ranges
                    .into_iter()
                    .map(|marked_range| {
                        let insertion_start = marked_range.start.to_offset_utf16(&snapshot).0;
                        let new_start = OffsetUtf16(new_selected_range.start + insertion_start);
                        let new_end = OffsetUtf16(new_selected_range.end + insertion_start);
                        snapshot.clip_offset_utf16(new_start, Bias::Left)
                            ..snapshot.clip_offset_utf16(new_end, Bias::Right)
                    })
                    .collect::<Vec<_>>();

                drop(snapshot);
                this.change_selections(None, cx, |selections| {
                    selections.select_ranges(new_selected_ranges)
                });
            }
        });

        self.ime_transaction = self.ime_transaction.or(transaction);
        if let Some(transaction) = self.ime_transaction {
            self.buffer.update(cx, |buffer, cx| {
                buffer.group_until_transaction(transaction, cx);
            });
        }

        if self.text_highlights::<InputComposition>(cx).is_none() {
            self.ime_transaction.take();
        }
    }

    fn bounds_for_range(
        &mut self,
        range_utf16: Range<usize>,
        element_bounds: gpui::Bounds<Pixels>,
        cx: &mut ViewContext<Self>,
    ) -> Option<gpui::Bounds<Pixels>> {
        let text_layout_details = self.text_layout_details(cx);
        let style = &text_layout_details.editor_style;
        let font_id = cx.text_system().resolve_font(&style.text.font());
        let font_size = style.text.font_size.to_pixels(cx.rem_size());
        let line_height = style.text.line_height_in_pixels(cx.rem_size());
        let em_width = cx
            .text_system()
            .typographic_bounds(font_id, font_size, 'm')
            .unwrap()
            .size
            .width;

        let snapshot = self.snapshot(cx);
        let scroll_position = snapshot.scroll_position();
        let scroll_left = scroll_position.x * em_width;

        let start = OffsetUtf16(range_utf16.start).to_display_point(&snapshot);
        let x = snapshot.x_for_display_point(start, &text_layout_details) - scroll_left
            + self.gutter_width;
        let y = line_height * (start.row() as f32 - scroll_position.y);

        Some(Bounds {
            origin: element_bounds.origin + point(x, y),
            size: size(em_width, line_height),
        })
    }
}

trait SelectionExt {
    fn offset_range(&self, buffer: &MultiBufferSnapshot) -> Range<usize>;
    fn point_range(&self, buffer: &MultiBufferSnapshot) -> Range<Point>;
    fn display_range(&self, map: &DisplaySnapshot) -> Range<DisplayPoint>;
    fn spanned_rows(&self, include_end_if_at_line_start: bool, map: &DisplaySnapshot)
        -> Range<u32>;
}

impl<T: ToPoint + ToOffset> SelectionExt for Selection<T> {
    fn point_range(&self, buffer: &MultiBufferSnapshot) -> Range<Point> {
        let start = self.start.to_point(buffer);
        let end = self.end.to_point(buffer);
        if self.reversed {
            end..start
        } else {
            start..end
        }
    }

    fn offset_range(&self, buffer: &MultiBufferSnapshot) -> Range<usize> {
        let start = self.start.to_offset(buffer);
        let end = self.end.to_offset(buffer);
        if self.reversed {
            end..start
        } else {
            start..end
        }
    }

    fn display_range(&self, map: &DisplaySnapshot) -> Range<DisplayPoint> {
        let start = self
            .start
            .to_point(&map.buffer_snapshot)
            .to_display_point(map);
        let end = self
            .end
            .to_point(&map.buffer_snapshot)
            .to_display_point(map);
        if self.reversed {
            end..start
        } else {
            start..end
        }
    }

    fn spanned_rows(
        &self,
        include_end_if_at_line_start: bool,
        map: &DisplaySnapshot,
    ) -> Range<u32> {
        let start = self.start.to_point(&map.buffer_snapshot);
        let mut end = self.end.to_point(&map.buffer_snapshot);
        if !include_end_if_at_line_start && start.row != end.row && end.column == 0 {
            end.row -= 1;
        }

        let buffer_start = map.prev_line_boundary(start).0;
        let buffer_end = map.next_line_boundary(end).0;
        buffer_start.row..buffer_end.row + 1
    }
}

impl<T: InvalidationRegion> InvalidationStack<T> {
    fn invalidate<S>(&mut self, selections: &[Selection<S>], buffer: &MultiBufferSnapshot)
    where
        S: Clone + ToOffset,
    {
        while let Some(region) = self.last() {
            let all_selections_inside_invalidation_ranges =
                if selections.len() == region.ranges().len() {
                    selections
                        .iter()
                        .zip(region.ranges().iter().map(|r| r.to_offset(buffer)))
                        .all(|(selection, invalidation_range)| {
                            let head = selection.head().to_offset(buffer);
                            invalidation_range.start <= head && invalidation_range.end >= head
                        })
                } else {
                    false
                };

            if all_selections_inside_invalidation_ranges {
                break;
            } else {
                self.pop();
            }
        }
    }
}

impl<T> Default for InvalidationStack<T> {
    fn default() -> Self {
        Self(Default::default())
    }
}

impl<T> Deref for InvalidationStack<T> {
    type Target = Vec<T>;

    fn deref(&self) -> &Self::Target {
        &self.0
    }
}

impl<T> DerefMut for InvalidationStack<T> {
    fn deref_mut(&mut self) -> &mut Self::Target {
        &mut self.0
    }
}

impl InvalidationRegion for SnippetState {
    fn ranges(&self) -> &[Range<Anchor>] {
        &self.ranges[self.active_index]
    }
}

pub fn diagnostic_block_renderer(diagnostic: Diagnostic, _is_valid: bool) -> RenderBlock {
    let (text_without_backticks, code_ranges) = highlight_diagnostic_message(&diagnostic);

    Box::new(move |cx: &mut BlockContext| {
        let group_id: SharedString = cx.block_id.to_string().into();

        let mut text_style = cx.text_style().clone();
        text_style.color = diagnostic_style(diagnostic.severity, true, cx.theme().status());
        let theme_settings = ThemeSettings::get_global(cx);
        text_style.font_family = theme_settings.buffer_font.family.clone();
        text_style.font_style = theme_settings.buffer_font.style;
        text_style.font_features = theme_settings.buffer_font.features;
        text_style.font_weight = theme_settings.buffer_font.weight;

        let multi_line_diagnostic = diagnostic.message.contains('\n');

        let buttons = |diagnostic: &Diagnostic, block_id: usize| {
            if multi_line_diagnostic {
                v_flex()
            } else {
                h_flex()
            }
            .children(diagnostic.is_primary.then(|| {
                IconButton::new(("close-block", block_id), IconName::XCircle)
                    .icon_color(Color::Muted)
                    .size(ButtonSize::Compact)
                    .style(ButtonStyle::Transparent)
                    .visible_on_hover(group_id.clone())
                    .on_click(move |_click, cx| cx.dispatch_action(Box::new(Cancel)))
                    .tooltip(|cx| Tooltip::for_action("Close Diagnostics", &Cancel, cx))
            }))
            .child(
                IconButton::new(("copy-block", block_id), IconName::Copy)
                    .icon_color(Color::Muted)
                    .size(ButtonSize::Compact)
                    .style(ButtonStyle::Transparent)
                    .visible_on_hover(group_id.clone())
                    .on_click({
                        let message = diagnostic.message.clone();
                        move |_click, cx| cx.write_to_clipboard(ClipboardItem::new(message.clone()))
                    })
                    .tooltip(|cx| Tooltip::text("Copy diagnostic message", cx)),
            )
        };

        let icon_size = buttons(&diagnostic, cx.block_id)
            .into_any_element()
            .measure(AvailableSpace::min_size(), cx);

        h_flex()
            .id(cx.block_id)
            .group(group_id.clone())
            .relative()
            .size_full()
            .pl(cx.gutter_dimensions.width)
            .w(cx.max_width + cx.gutter_dimensions.width)
            .child(
                div()
                    .flex()
                    .w(cx.anchor_x - cx.gutter_dimensions.width - icon_size.width)
                    .flex_shrink(),
            )
            .child(buttons(&diagnostic, cx.block_id))
            .child(div().flex().flex_shrink_0().child(
                StyledText::new(text_without_backticks.clone()).with_highlights(
                    &text_style,
                    code_ranges.iter().map(|range| {
                        (
                            range.clone(),
                            HighlightStyle {
                                font_weight: Some(FontWeight::BOLD),
                                ..Default::default()
                            },
                        )
                    }),
                ),
            ))
            .into_any_element()
    })
}

pub fn highlight_diagnostic_message(diagnostic: &Diagnostic) -> (SharedString, Vec<Range<usize>>) {
    let mut text_without_backticks = String::new();
    let mut code_ranges = Vec::new();

    if let Some(source) = &diagnostic.source {
        text_without_backticks.push_str(&source);
        code_ranges.push(0..source.len());
        text_without_backticks.push_str(": ");
    }

    let mut prev_offset = 0;
    let mut in_code_block = false;
    for (ix, _) in diagnostic
        .message
        .match_indices('`')
        .chain([(diagnostic.message.len(), "")])
    {
        let prev_len = text_without_backticks.len();
        text_without_backticks.push_str(&diagnostic.message[prev_offset..ix]);
        prev_offset = ix + 1;
        if in_code_block {
            code_ranges.push(prev_len..text_without_backticks.len());
            in_code_block = false;
        } else {
            in_code_block = true;
        }
    }

    (text_without_backticks.into(), code_ranges)
}

fn diagnostic_style(severity: DiagnosticSeverity, valid: bool, colors: &StatusColors) -> Hsla {
    match (severity, valid) {
        (DiagnosticSeverity::ERROR, true) => colors.error,
        (DiagnosticSeverity::ERROR, false) => colors.error,
        (DiagnosticSeverity::WARNING, true) => colors.warning,
        (DiagnosticSeverity::WARNING, false) => colors.warning,
        (DiagnosticSeverity::INFORMATION, true) => colors.info,
        (DiagnosticSeverity::INFORMATION, false) => colors.info,
        (DiagnosticSeverity::HINT, true) => colors.info,
        (DiagnosticSeverity::HINT, false) => colors.info,
        _ => colors.ignored,
    }
}

pub fn styled_runs_for_code_label<'a>(
    label: &'a CodeLabel,
    syntax_theme: &'a theme::SyntaxTheme,
) -> impl 'a + Iterator<Item = (Range<usize>, HighlightStyle)> {
    let fade_out = HighlightStyle {
        fade_out: Some(0.35),
        ..Default::default()
    };

    let mut prev_end = label.filter_range.end;
    label
        .runs
        .iter()
        .enumerate()
        .flat_map(move |(ix, (range, highlight_id))| {
            let style = if let Some(style) = highlight_id.style(syntax_theme) {
                style
            } else {
                return Default::default();
            };
            let mut muted_style = style;
            muted_style.highlight(fade_out);

            let mut runs = SmallVec::<[(Range<usize>, HighlightStyle); 3]>::new();
            if range.start >= label.filter_range.end {
                if range.start > prev_end {
                    runs.push((prev_end..range.start, fade_out));
                }
                runs.push((range.clone(), muted_style));
            } else if range.end <= label.filter_range.end {
                runs.push((range.clone(), style));
            } else {
                runs.push((range.start..label.filter_range.end, style));
                runs.push((label.filter_range.end..range.end, muted_style));
            }
            prev_end = cmp::max(prev_end, range.end);

            if ix + 1 == label.runs.len() && label.text.len() > prev_end {
                runs.push((prev_end..label.text.len(), fade_out));
            }

            runs
        })
}

pub(crate) fn split_words(text: &str) -> impl std::iter::Iterator<Item = &str> + '_ {
    let mut prev_index = 0;
    let mut prev_codepoint: Option<char> = None;
    text.char_indices()
        .chain([(text.len(), '\0')])
        .filter_map(move |(index, codepoint)| {
            let prev_codepoint = prev_codepoint.replace(codepoint)?;
            let is_boundary = index == text.len()
                || !prev_codepoint.is_uppercase() && codepoint.is_uppercase()
                || !prev_codepoint.is_alphanumeric() && codepoint.is_alphanumeric();
            if is_boundary {
                let chunk = &text[prev_index..index];
                prev_index = index;
                Some(chunk)
            } else {
                None
            }
        })
}

trait RangeToAnchorExt {
    fn to_anchors(self, snapshot: &MultiBufferSnapshot) -> Range<Anchor>;
}

impl<T: ToOffset> RangeToAnchorExt for Range<T> {
    fn to_anchors(self, snapshot: &MultiBufferSnapshot) -> Range<Anchor> {
        snapshot.anchor_after(self.start)..snapshot.anchor_before(self.end)
    }
}<|MERGE_RESOLUTION|>--- conflicted
+++ resolved
@@ -9523,9 +9523,7 @@
         let editor_settings = EditorSettings::get_global(cx);
         self.scroll_manager.vertical_scroll_margin = editor_settings.vertical_scroll_margin;
         self.show_breadcrumbs = editor_settings.toolbar.breadcrumbs;
-<<<<<<< HEAD
         self.tab_bar_placement = TabBarSettings::get_global(cx).placement;
-=======
 
         if self.mode == EditorMode::Full {
             let inline_blame_enabled = ProjectSettings::get_global(cx).git.inline_blame_enabled();
@@ -9534,7 +9532,6 @@
             }
         }
 
->>>>>>> e25f0dfb
         cx.notify();
     }
 
